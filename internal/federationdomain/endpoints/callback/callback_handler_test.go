--- conflicted
+++ resolved
@@ -242,15 +242,9 @@
 		wantDownstreamPKCEChallenge       string
 		wantDownstreamPKCEChallengeMethod string
 		wantDownstreamCustomSessionData   *psession.CustomSessionData
-<<<<<<< HEAD
-		wantDownstreamAdditionalClaims    map[string]any
-
-		wantAuthcodeExchangeCall *expectedAuthcodeExchange
-=======
 		wantDownstreamAdditionalClaims    map[string]interface{}
 		wantOIDCAuthcodeExchangeCall      *expectedOIDCAuthcodeExchange
 		wantGitHubAuthcodeExchangeCall    *expectedGitHubAuthcodeExchange
->>>>>>> 8ac2dc2e
 	}{
 		{
 			name:   "OIDC: GET with good state and cookie and successful upstream token exchange with response_mode=form_post returns 200 with HTML+JS form",
@@ -801,11 +795,7 @@
 		{
 			name: "upstream IDP's configured groups claim in the ID token is a slice of interfaces",
 			idps: testidplister.NewUpstreamIDPListerBuilder().WithOIDC(
-<<<<<<< HEAD
-				happyUpstream().WithIDTokenClaim(oidcUpstreamGroupsClaim, []any{"group1", "group2"}).Build(),
-=======
 				happyOIDCUpstream().WithIDTokenClaim(oidcUpstreamGroupsClaim, []interface{}{"group1", "group2"}).Build(),
->>>>>>> 8ac2dc2e
 			),
 			method:                            http.MethodGet,
 			path:                              newRequestPath().WithState(happyOIDCState).String(),
@@ -1685,11 +1675,7 @@
 		{
 			name: "upstream ID token contains groups claim where one element is invalid",
 			idps: testidplister.NewUpstreamIDPListerBuilder().WithOIDC(
-<<<<<<< HEAD
-				happyUpstream().WithIDTokenClaim(oidcUpstreamGroupsClaim, []any{"foo", 7}).Build(),
-=======
 				happyOIDCUpstream().WithIDTokenClaim(oidcUpstreamGroupsClaim, []interface{}{"foo", 7}).Build(),
->>>>>>> 8ac2dc2e
 			),
 			method:          http.MethodGet,
 			path:            newRequestPath().WithState(happyOIDCState).String(),
