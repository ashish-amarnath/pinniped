// Copyright 2020-2024 the Pinniped contributors. All Rights Reserved.
// SPDX-License-Identifier: Apache-2.0

package token

import (
	"context"
	"crypto/ecdsa"
	"crypto/elliptic"
	"crypto/rand"
	"crypto/sha256"
	"encoding/base32"
	"encoding/base64"
	"encoding/json"
	"fmt"
	"io"
	"net/http"
	"net/http/httptest"
	"net/url"
	"slices"
	"strings"
	"testing"
	"time"

	"github.com/go-jose/go-jose/v3"
	josejwt "github.com/go-jose/go-jose/v3/jwt"
	"github.com/ory/fosite"
	fositeoauth2 "github.com/ory/fosite/handler/oauth2"
	"github.com/ory/fosite/handler/openid"
	fositepkce "github.com/ory/fosite/handler/pkce"
	"github.com/ory/fosite/token/jwt"
	"github.com/pkg/errors"
	"github.com/stretchr/testify/require"
	"golang.org/x/crypto/bcrypt"
	"golang.org/x/oauth2"
	metav1 "k8s.io/apimachinery/pkg/apis/meta/v1"
	"k8s.io/apimachinery/pkg/labels"
	"k8s.io/apimachinery/pkg/types"
	"k8s.io/apiserver/pkg/warning"
	"k8s.io/client-go/kubernetes/fake"
	v1 "k8s.io/client-go/kubernetes/typed/core/v1"
	"k8s.io/utils/ptr"

	supervisorconfigv1alpha1 "go.pinniped.dev/generated/latest/apis/supervisor/config/v1alpha1"
	supervisorfake "go.pinniped.dev/generated/latest/client/supervisor/clientset/versioned/fake"
	"go.pinniped.dev/internal/celtransformer"
	"go.pinniped.dev/internal/crud"
	"go.pinniped.dev/internal/federationdomain/clientregistry"
	"go.pinniped.dev/internal/federationdomain/endpoints/jwks"
	"go.pinniped.dev/internal/federationdomain/federationdomainproviders"
	"go.pinniped.dev/internal/federationdomain/oidc"
	"go.pinniped.dev/internal/federationdomain/oidcclientvalidator"
	"go.pinniped.dev/internal/federationdomain/storage"
	"go.pinniped.dev/internal/federationdomain/upstreamprovider"
	"go.pinniped.dev/internal/fositestorage/accesstoken"
	"go.pinniped.dev/internal/fositestorage/authorizationcode"
	"go.pinniped.dev/internal/fositestorage/openidconnect"
	"go.pinniped.dev/internal/fositestorage/pkce"
	"go.pinniped.dev/internal/fositestorage/refreshtoken"
	"go.pinniped.dev/internal/fositestoragei"
	"go.pinniped.dev/internal/here"
	"go.pinniped.dev/internal/httputil/httperr"
	"go.pinniped.dev/internal/oidcclientsecretstorage"
	"go.pinniped.dev/internal/psession"
	"go.pinniped.dev/internal/testutil"
	"go.pinniped.dev/internal/testutil/oidctestutil"
	"go.pinniped.dev/internal/testutil/testidplister"
	"go.pinniped.dev/internal/testutil/transformtestutil"
	"go.pinniped.dev/pkg/oidcclient/oidctypes"
)

const (
	goodIssuer           = "https://some-issuer.com"
	goodUpstreamSubject  = "some-subject"
	goodRedirectURI      = "http://127.0.0.1/callback"
	goodPKCECodeVerifier = "some-pkce-verifier-that-must-be-at-least-43-characters-to-meet-entropy-requirements"
	goodNonce            = "some-nonce-value-with-enough-bytes-to-exceed-min-allowed"
	goodSubject          = "https://issuer?sub=some-subject"
	goodUsername         = "some-username"

	pinnipedCLIClientID = "pinniped-cli"
	dynamicClientID     = "client.oauth.pinniped.dev-test-name"
	dynamicClientUID    = "fake-client-uid"

	hmacSecret = "this needs to be at least 32 characters to meet entropy requirements"

	authCodeExpirationSeconds    = 10 * 60 // Current, we set our auth code expiration to 10 minutes
	accessTokenExpirationSeconds = 2 * 60  // Currently, we set our access token expiration to 2 minutes
	idTokenExpirationSeconds     = 2 * 60  // Currently, we set our ID token expiration to 2 minutes

	timeComparisonFudge = 15 * time.Second
)

var (
	goodAuthTime        = time.Date(1, 2, 3, 4, 5, 6, 7, time.UTC)
	goodRequestedAtTime = time.Date(7, 6, 5, 4, 3, 2, 1, time.UTC)
	goodGroups          = []string{"group1", "groups2"} // the default groups set by the authorize endpoint for these tests

	hmacSecretFunc = func() []byte {
		return []byte(hmacSecret)
	}

	fositeInvalidMethodErrorBody = func(actual string) string {
		return here.Docf(`
			{
				"error":             "invalid_request",
				"error_description": "The request is missing a required parameter, includes an invalid parameter value, includes a parameter more than once, or is otherwise malformed. HTTP method is '%s', expected 'POST'."
			 }
		`, actual)
	}

	fositeMissingGrantTypeErrorBody = here.Docf(`
		{
			"error":             "invalid_request",
			"error_description": "The request is missing a required parameter, includes an invalid parameter value, includes a parameter more than once, or is otherwise malformed. Request parameter 'grant_type' is missing"
		}
	`)

	fositeEmptyPayloadErrorBody = here.Doc(`
		{
			"error":             "invalid_request",
			"error_description": "The request is missing a required parameter, includes an invalid parameter value, includes a parameter more than once, or is otherwise malformed. The POST body can not be empty."
		}
	`)

	fositeInvalidPayloadErrorBody = here.Doc(`
		{
			"error":             "invalid_request",
			"error_description": "The request is missing a required parameter, includes an invalid parameter value, includes a parameter more than once, or is otherwise malformed. Unable to parse HTTP body, make sure to send a properly formatted form request body."
		}
	`)

	fositeInvalidRequestErrorBody = here.Doc(`
		{
			"error":             "invalid_request",
			"error_description": "The request is missing a required parameter, includes an invalid parameter value, includes a parameter more than once, or is otherwise malformed. Make sure that the various parameters are correct, be aware of case sensitivity and trim your parameters. Make sure that the client you are using has exactly whitelisted the redirect_uri you specified."
		}
	`)

	fositeInvalidRequestMissingGrantTypeErrorBody = here.Doc(`
		{
		  "error": "invalid_request",
		  "error_description": "The request is missing a required parameter, includes an invalid parameter value, includes a parameter more than once, or is otherwise malformed. Request parameter 'grant_type' is missing"
		}
	`)

	fositeMissingClientErrorBody = here.Doc(`
		{
			"error":             "invalid_request",
			"error_description": "The request is missing a required parameter, includes an invalid parameter value, includes a parameter more than once, or is otherwise malformed. Client credentials missing or malformed in both HTTP Authorization header and HTTP POST body."
		}
	`)

	fositeInvalidClientErrorBody = here.Doc(`
		{
			"error":             "invalid_client",
			"error_description": "Client authentication failed (e.g., unknown client, no client authentication included, or unsupported authentication method)."
		}
	`)

	fositeInvalidAuthCodeErrorBody = here.Doc(`
		{
			"error":             "invalid_grant",
			"error_description": "The provided authorization grant (e.g., authorization code, resource owner credentials) or refresh token is invalid, expired, revoked, does not match the redirection URI used in the authorization request, or was issued to another client."
		}
	`)

	fositeReusedAuthCodeErrorBody = here.Doc(`
		{
			"error":             "invalid_grant",
			"error_description": "The provided authorization grant (e.g., authorization code, resource owner credentials) or refresh token is invalid, expired, revoked, does not match the redirection URI used in the authorization request, or was issued to another client. The authorization code has already been used."
		}
	`)

	fositeClientIDMismatchDuringAuthcodeExchangeErrorBody = here.Doc(`
		{
			"error":             "invalid_grant",
			"error_description": "The provided authorization grant (e.g., authorization code, resource owner credentials) or refresh token is invalid, expired, revoked, does not match the redirection URI used in the authorization request, or was issued to another client. The OAuth 2.0 Client ID from this request does not match the one from the authorize request."
		}
	`)

	fositeClientIDMismatchDuringRefreshErrorBody = here.Doc(`
		{
			"error":             "invalid_grant",
			"error_description": "The provided authorization grant (e.g., authorization code, resource owner credentials) or refresh token is invalid, expired, revoked, does not match the redirection URI used in the authorization request, or was issued to another client. The OAuth 2.0 Client ID from this request does not match the ID during the initial token issuance."
		}
	`)

	fositeInvalidRedirectURIErrorBody = here.Doc(`
		{
			"error":             "invalid_grant",
			"error_description": "The provided authorization grant (e.g., authorization code, resource owner credentials) or refresh token is invalid, expired, revoked, does not match the redirection URI used in the authorization request, or was issued to another client. The 'redirect_uri' from this request does not match the one from the authorize request."
		}
	`)

	fositeMissingPKCEVerifierErrorBody = here.Doc(`
		{
			"error":             "invalid_grant",
			"error_description": "The provided authorization grant (e.g., authorization code, resource owner credentials) or refresh token is invalid, expired, revoked, does not match the redirection URI used in the authorization request, or was issued to another client. The PKCE code verifier must be at least 43 characters."
		}
	`)

	fositeWrongPKCEVerifierErrorBody = here.Doc(`
		{
			"error":             "invalid_grant",
			"error_description": "The provided authorization grant (e.g., authorization code, resource owner credentials) or refresh token is invalid, expired, revoked, does not match the redirection URI used in the authorization request, or was issued to another client. The PKCE code challenge did not match the code verifier."
		}
	`)

	fositeTemporarilyUnavailableErrorBody = here.Doc(`
		{
		  "error": "temporarily_unavailable",
		  "error_description": "The authorization server is currently unable to handle the request due to a temporary overloading or maintenance of the server."
		}
	`)

	pinnipedUpstreamSessionDataNotFoundErrorBody = here.Doc(`
		{
			"error":             "error",
			"error_description": "There was an internal server error. Required upstream data not found in session."
		}
	`)

	fositeUpstreamGroupClaimErrorBody = here.Doc(`
		{
			"error":             "error",
			"error_description": "Error during upstream refresh. Upstream refresh error while extracting groups claim."
		}
	`)

	fositeClientAuthFailedErrorBody = here.Doc(`
		{
			"error":             "invalid_client",
			"error_description": "Client authentication failed (e.g., unknown client, no client authentication included, or unsupported authentication method)."
		}
	`)

	fositeClientAuthMustBeBasicAuthErrorBody = here.Doc(`
		{
			"error":             "invalid_client",
			"error_description": "Client authentication failed (e.g., unknown client, no client authentication included, or unsupported authentication method). The OAuth 2.0 Client supports client authentication method 'client_secret_basic', but method 'client_secret_post' was requested. You must configure the OAuth 2.0 client's 'token_endpoint_auth_method' value to accept 'client_secret_post'."
		}
	`)

	happyAuthRequest = &http.Request{
		Form: url.Values{
			"response_type":         {"code"},
			"scope":                 {"openid profile email username groups"},
			"client_id":             {pinnipedCLIClientID},
			"state":                 {"some-state-value-with-enough-bytes-to-exceed-min-allowed"},
			"nonce":                 {goodNonce},
			"code_challenge":        {testutil.SHA256(goodPKCECodeVerifier)},
			"code_challenge_method": {"S256"},
			"redirect_uri":          {goodRedirectURI},
		},
	}

	happyTokenExchangeRequest = func(audience string, subjectToken string) *http.Request {
		return &http.Request{
			Form: url.Values{
				"grant_type":           {"urn:ietf:params:oauth:grant-type:token-exchange"},
				"audience":             {audience},
				"subject_token":        {subjectToken},
				"subject_token_type":   {"urn:ietf:params:oauth:token-type:access_token"},
				"requested_token_type": {"urn:ietf:params:oauth:token-type:jwt"},
				"client_id":            {pinnipedCLIClientID},
			},
		}
	}
)

type expectedOIDCUpstreamRefresh struct {
	performedByUpstreamName string
	args                    *oidctestutil.PerformOIDCRefreshArgs
}

type expectedLDAPUpstreamRefresh struct {
	performedByUpstreamName string
	args                    *oidctestutil.PerformLDAPRefreshArgs
}

type expectedGithubUpstreamRefresh struct {
	performedByUpstreamName string
	args                    *oidctestutil.GetUserArgs
}

type expectedOIDCUpstreamValidateTokens struct {
	performedByUpstreamName string
	args                    *oidctestutil.ValidateTokenAndMergeWithUserInfoArgs
}

type tokenEndpointResponseExpectedValues struct {
<<<<<<< HEAD
	wantStatus                        int
	wantSuccessBodyFields             []string
	wantErrorResponseBody             string
	wantClientID                      string
	wantRequestedScopes               []string
	wantGrantedScopes                 []string
	wantUsername                      string
	wantGroups                        []string
	wantUpstreamRefreshCall           *expectedUpstreamRefresh
	wantUpstreamOIDCValidateTokenCall *expectedUpstreamValidateTokens
	wantCustomSessionDataStored       *psession.CustomSessionData
	wantWarnings                      []RecordedWarning
	wantAdditionalClaims              map[string]any
=======
	wantStatus                             int
	wantSuccessBodyFields                  []string
	wantErrorResponseBody                  string
	wantClientID                           string
	wantRequestedScopes                    []string
	wantGrantedScopes                      []string
	wantUsername                           string
	wantGroups                             []string
	wantOIDCUpstreamRefreshCall            *expectedOIDCUpstreamRefresh
	wantLDAPUpstreamRefreshCall            *expectedLDAPUpstreamRefresh
	wantActiveDirectoryUpstreamRefreshCall *expectedLDAPUpstreamRefresh
	wantGithubUpstreamRefreshCall          *expectedGithubUpstreamRefresh
	wantUpstreamOIDCValidateTokenCall      *expectedOIDCUpstreamValidateTokens
	wantCustomSessionDataStored            *psession.CustomSessionData
	wantWarnings                           []RecordedWarning
	wantAdditionalClaims                   map[string]interface{}
>>>>>>> 8ac2dc2e
	// The expected lifetime of the ID tokens issued by authcode exchange and refresh, but not token exchange.
	// When zero, will assume that the test wants the default value for ID token lifetime.
	wantIDTokenLifetimeSeconds int
}

func withWantCustomIDTokenLifetime(wantIDTokenLifetimeSeconds int, w tokenEndpointResponseExpectedValues) tokenEndpointResponseExpectedValues {
	w.wantIDTokenLifetimeSeconds = wantIDTokenLifetimeSeconds
	return w
}

type authcodeExchangeInputs struct {
	modifyAuthRequest             func(authRequest *http.Request)
	modifyTokenRequest            func(tokenRequest *http.Request, authCode string)
	makeJwksSigningKeyAndProvider MakeJwksSigningKeyAndProviderFunc
	customSessionData             *psession.CustomSessionData
	modifySession                 func(*psession.PinnipedSession)
	want                          tokenEndpointResponseExpectedValues
}

func addFullyCapableDynamicClientAndSecretToKubeResources(t *testing.T, supervisorClient *supervisorfake.Clientset, kubeClient *fake.Clientset) {
	oidcClient, secret := testutil.FullyCapableOIDCClientAndStorageSecret(t,
		"some-namespace",
		dynamicClientID,
		dynamicClientUID,
		goodRedirectURI,
		nil, // no custom ID token lifetime
		[]string{testutil.HashedPassword1AtGoMinCost, testutil.HashedPassword2AtGoMinCost},
		oidcclientvalidator.Validate,
	)
	require.NoError(t, supervisorClient.Tracker().Add(oidcClient))
	require.NoError(t, kubeClient.Tracker().Add(secret))
}

func addFullyCapableDynamicClientWithCustomIDTokenLifetimeAndSecretToKubeResources(idTokenLifetime int32) func(t *testing.T, supervisorClient *supervisorfake.Clientset, kubeClient *fake.Clientset) {
	return func(t *testing.T, supervisorClient *supervisorfake.Clientset, kubeClient *fake.Clientset) {
		oidcClient, secret := testutil.FullyCapableOIDCClientAndStorageSecret(t,
			"some-namespace",
			dynamicClientID,
			dynamicClientUID,
			goodRedirectURI,
			ptr.To(idTokenLifetime), // with custom ID token lifetime
			[]string{testutil.HashedPassword1AtGoMinCost, testutil.HashedPassword2AtGoMinCost},
			oidcclientvalidator.Validate,
		)
		require.NoError(t, supervisorClient.Tracker().Add(oidcClient))
		require.NoError(t, kubeClient.Tracker().Add(secret))
	}
}

func modifyAuthcodeTokenRequestWithDynamicClientAuth(r *http.Request, authCode string) {
	r.Body = happyAuthcodeRequestBody(authCode).WithClientID("").ReadCloser() // No client_id in body.
	r.SetBasicAuth(dynamicClientID, testutil.PlaintextPassword1)              // Use basic auth header instead.
}

func addDynamicClientIDToFormPostBody(r *http.Request) {
	r.Form.Set("client_id", dynamicClientID)
}

func TestTokenEndpointAuthcodeExchange(t *testing.T) {
	tests := []struct {
		name             string
		authcodeExchange authcodeExchangeInputs
		kubeResources    func(t *testing.T, supervisorClient *supervisorfake.Clientset, kubeClient *fake.Clientset)
	}{
		// happy path
		{
			name: "request is valid and tokens are issued",
			authcodeExchange: authcodeExchangeInputs{
				modifyAuthRequest: func(r *http.Request) { r.Form.Set("scope", "openid profile email username groups") },
				want: tokenEndpointResponseExpectedValues{
					wantStatus:            http.StatusOK,
					wantClientID:          pinnipedCLIClientID,
					wantSuccessBodyFields: []string{"id_token", "access_token", "token_type", "scope", "expires_in"}, // no refresh token
					wantRequestedScopes:   []string{"openid", "profile", "email", "username", "groups"},
					wantGrantedScopes:     []string{"openid", "username", "groups"},
					wantUsername:          goodUsername,
					wantGroups:            goodGroups,
				},
			},
		},
		{
			name: "request is valid and tokens are issued with additional claims",
			authcodeExchange: authcodeExchangeInputs{
				modifyAuthRequest: func(r *http.Request) { r.Form.Set("scope", "openid profile email username groups") },
				modifySession: func(session *psession.PinnipedSession) {
					session.IDTokenClaims().Extra["additionalClaims"] = map[string]any{
						"upstreamString": "string value",
						"upstreamBool":   true,
						"upstreamArray":  []any{"hello", true},
						"upstreamFloat":  42.0,
						"upstreamInt":    999,
						"upstreamObj": map[string]string{
							"name": "value",
						},
					}
				},
				want: tokenEndpointResponseExpectedValues{
					wantStatus:            http.StatusOK,
					wantClientID:          pinnipedCLIClientID,
					wantSuccessBodyFields: []string{"id_token", "access_token", "token_type", "scope", "expires_in"}, // no refresh token
					wantRequestedScopes:   []string{"openid", "profile", "email", "username", "groups"},
					wantGrantedScopes:     []string{"openid", "username", "groups"},
					wantUsername:          goodUsername,
					wantGroups:            goodGroups,
					wantAdditionalClaims: map[string]any{
						"upstreamString": "string value",
						"upstreamBool":   true,
						"upstreamArray":  []any{"hello", true},
						"upstreamFloat":  42.0,
						"upstreamInt":    999.0, // note: this is deserialized as float64
						"upstreamObj": map[string]any{
							"name": "value",
						},
					},
				},
			},
		},
		{
			name:          "request is valid and tokens are issued for dynamic client",
			kubeResources: addFullyCapableDynamicClientAndSecretToKubeResources,
			authcodeExchange: authcodeExchangeInputs{
				modifyAuthRequest: func(r *http.Request) {
					addDynamicClientIDToFormPostBody(r)
					r.Form.Set("scope", "openid pinniped:request-audience username groups")
				},
				modifyTokenRequest: modifyAuthcodeTokenRequestWithDynamicClientAuth,
				want: tokenEndpointResponseExpectedValues{
					wantStatus:            http.StatusOK,
					wantClientID:          dynamicClientID,
					wantSuccessBodyFields: []string{"id_token", "access_token", "token_type", "scope", "expires_in"}, // no refresh token
					wantRequestedScopes:   []string{"openid", "pinniped:request-audience", "username", "groups"},
					wantGrantedScopes:     []string{"openid", "pinniped:request-audience", "username", "groups"},
					wantUsername:          goodUsername,
					wantGroups:            goodGroups,
				},
			},
		},
		{
			name:          "request is valid and tokens are issued for dynamic client which has a custom ID token lifetime",
			kubeResources: addFullyCapableDynamicClientWithCustomIDTokenLifetimeAndSecretToKubeResources(4242),
			authcodeExchange: authcodeExchangeInputs{
				modifyAuthRequest: func(r *http.Request) {
					addDynamicClientIDToFormPostBody(r)
					r.Form.Set("scope", "openid pinniped:request-audience username groups")
				},
				modifyTokenRequest: modifyAuthcodeTokenRequestWithDynamicClientAuth,
				want: tokenEndpointResponseExpectedValues{
					wantStatus:                 http.StatusOK,
					wantClientID:               dynamicClientID,
					wantSuccessBodyFields:      []string{"id_token", "access_token", "token_type", "scope", "expires_in"}, // no refresh token
					wantRequestedScopes:        []string{"openid", "pinniped:request-audience", "username", "groups"},
					wantGrantedScopes:          []string{"openid", "pinniped:request-audience", "username", "groups"},
					wantUsername:               goodUsername,
					wantGroups:                 goodGroups,
					wantIDTokenLifetimeSeconds: 4242,
				},
			},
		},
		{
			name:          "request is valid and tokens are issued for dynamic client with additional claims",
			kubeResources: addFullyCapableDynamicClientAndSecretToKubeResources,
			authcodeExchange: authcodeExchangeInputs{
				modifyAuthRequest: func(r *http.Request) {
					addDynamicClientIDToFormPostBody(r)
					r.Form.Set("scope", "openid pinniped:request-audience username groups")
				},
				modifyTokenRequest: modifyAuthcodeTokenRequestWithDynamicClientAuth,
				modifySession: func(session *psession.PinnipedSession) {
					session.IDTokenClaims().Extra["additionalClaims"] = map[string]any{
						"upstreamString": "string value",
						"upstreamBool":   true,
						"upstreamArray":  []any{"hello", true},
						"upstreamFloat":  42.0,
						"upstreamInt":    999,
						"upstreamObj": map[string]string{
							"name": "value",
						},
					}
				},
				want: tokenEndpointResponseExpectedValues{
					wantStatus:            http.StatusOK,
					wantClientID:          dynamicClientID,
					wantSuccessBodyFields: []string{"id_token", "access_token", "token_type", "scope", "expires_in"}, // no refresh token
					wantRequestedScopes:   []string{"openid", "pinniped:request-audience", "username", "groups"},
					wantGrantedScopes:     []string{"openid", "pinniped:request-audience", "username", "groups"},
					wantUsername:          goodUsername,
					wantGroups:            goodGroups,
					wantAdditionalClaims: map[string]any{
						"upstreamString": "string value",
						"upstreamBool":   true,
						"upstreamArray":  []any{"hello", true},
						"upstreamFloat":  42.0,
						"upstreamInt":    999.0, // note: this is deserialized as float64
						"upstreamObj": map[string]any{
							"name": "value",
						},
					},
				},
			},
		},
		{
			name: "openid scope was not requested from authorize endpoint",
			authcodeExchange: authcodeExchangeInputs{
				modifyAuthRequest: func(r *http.Request) { r.Form.Set("scope", "profile email") },
				want: tokenEndpointResponseExpectedValues{
					wantStatus:            http.StatusOK,
					wantClientID:          pinnipedCLIClientID,
					wantSuccessBodyFields: []string{"access_token", "token_type", "scope", "expires_in"}, // no id or refresh tokens
					wantRequestedScopes:   []string{"profile", "email"},
					wantGrantedScopes:     []string{"username", "groups"}, // username and groups were not requested, but granted anyway for backwards compatibility
					wantUsername:          goodUsername,
					wantGroups:            goodGroups,
				},
			},
		},
		{
			name:          "openid scope was not requested from authorize endpoint for dynamic client",
			kubeResources: addFullyCapableDynamicClientAndSecretToKubeResources,
			authcodeExchange: authcodeExchangeInputs{
				modifyAuthRequest: func(r *http.Request) {
					addDynamicClientIDToFormPostBody(r)
					r.Form.Set("scope", "pinniped:request-audience username groups")
				},
				modifyTokenRequest: modifyAuthcodeTokenRequestWithDynamicClientAuth,
				want: tokenEndpointResponseExpectedValues{
					wantStatus:            http.StatusOK,
					wantClientID:          dynamicClientID,
					wantSuccessBodyFields: []string{"access_token", "token_type", "scope", "expires_in"}, // no id or refresh tokens
					wantRequestedScopes:   []string{"pinniped:request-audience", "username", "groups"},
					wantGrantedScopes:     []string{"pinniped:request-audience", "username", "groups"},
					wantUsername:          goodUsername,
					wantGroups:            goodGroups,
				},
			},
		},
		{
			name: "offline_access and openid scopes were requested and granted from authorize endpoint (no username or groups requested)",
			authcodeExchange: authcodeExchangeInputs{
				modifyAuthRequest: func(r *http.Request) { r.Form.Set("scope", "openid offline_access") },
				want: tokenEndpointResponseExpectedValues{
					wantStatus:            http.StatusOK,
					wantClientID:          pinnipedCLIClientID,
					wantSuccessBodyFields: []string{"id_token", "access_token", "token_type", "scope", "expires_in", "refresh_token"}, // all possible tokens
					wantRequestedScopes:   []string{"openid", "offline_access"},
					wantGrantedScopes:     []string{"openid", "offline_access", "username", "groups"}, // username and groups were not requested, but granted anyway for backwards compatibility
					wantUsername:          goodUsername,
					wantGroups:            goodGroups,
				},
			},
		},
		{
			name:          "openid, offline_access, and username scopes (no groups) were requested and granted from authorize endpoint for dynamic client",
			kubeResources: addFullyCapableDynamicClientAndSecretToKubeResources,
			authcodeExchange: authcodeExchangeInputs{
				modifyAuthRequest: func(r *http.Request) {
					addDynamicClientIDToFormPostBody(r)
					r.Form.Set("scope", "openid offline_access username")
				},
				modifyTokenRequest: modifyAuthcodeTokenRequestWithDynamicClientAuth,
				want: tokenEndpointResponseExpectedValues{
					wantStatus:            http.StatusOK,
					wantClientID:          dynamicClientID,
					wantSuccessBodyFields: []string{"id_token", "access_token", "token_type", "scope", "expires_in", "refresh_token"}, // all possible tokens
					wantRequestedScopes:   []string{"openid", "offline_access", "username"},
					wantGrantedScopes:     []string{"openid", "offline_access", "username"},
					wantUsername:          goodUsername,
					wantGroups:            nil,
				},
			},
		},
		{
			name:          "openid, offline_access, and groups scopes (no username) were requested and granted from authorize endpoint for dynamic client",
			kubeResources: addFullyCapableDynamicClientAndSecretToKubeResources,
			authcodeExchange: authcodeExchangeInputs{
				modifyAuthRequest: func(r *http.Request) {
					addDynamicClientIDToFormPostBody(r)
					r.Form.Set("scope", "openid offline_access groups")
				},
				modifyTokenRequest: modifyAuthcodeTokenRequestWithDynamicClientAuth,
				want: tokenEndpointResponseExpectedValues{
					wantStatus:            http.StatusOK,
					wantClientID:          dynamicClientID,
					wantSuccessBodyFields: []string{"id_token", "access_token", "token_type", "scope", "expires_in", "refresh_token"}, // all possible tokens
					wantRequestedScopes:   []string{"openid", "offline_access", "groups"},
					wantGrantedScopes:     []string{"openid", "offline_access", "groups"},
					wantUsername:          "",
					wantGroups:            goodGroups,
				},
			},
		},
		{
			name: "offline_access (without openid scope) was requested and granted from authorize endpoint",
			authcodeExchange: authcodeExchangeInputs{
				modifyAuthRequest: func(r *http.Request) { r.Form.Set("scope", "offline_access") },
				want: tokenEndpointResponseExpectedValues{
					wantStatus:            http.StatusOK,
					wantClientID:          pinnipedCLIClientID,
					wantSuccessBodyFields: []string{"access_token", "token_type", "scope", "expires_in", "refresh_token"}, // no id token
					wantRequestedScopes:   []string{"offline_access"},
					wantGrantedScopes:     []string{"offline_access", "username", "groups"}, // username and groups were not requested, but granted anyway for backwards compatibility
					wantUsername:          goodUsername,
					wantGroups:            goodGroups,
				},
			},
		},
		{
			name:          "offline_access (without openid, username, groups scopes) was requested and granted from authorize endpoint for dynamic client",
			kubeResources: addFullyCapableDynamicClientAndSecretToKubeResources,
			authcodeExchange: authcodeExchangeInputs{
				modifyAuthRequest: func(r *http.Request) {
					addDynamicClientIDToFormPostBody(r)
					r.Form.Set("scope", "offline_access")
				},
				modifyTokenRequest: modifyAuthcodeTokenRequestWithDynamicClientAuth,
				want: tokenEndpointResponseExpectedValues{
					wantStatus:            http.StatusOK,
					wantClientID:          dynamicClientID,
					wantSuccessBodyFields: []string{"access_token", "token_type", "scope", "expires_in", "refresh_token"}, // no id token
					wantRequestedScopes:   []string{"offline_access"},
					wantGrantedScopes:     []string{"offline_access"},
					wantUsername:          "",
					wantGroups:            nil,
				},
			},
		},
		{
			name: "username and groups scopes are requested",
			authcodeExchange: authcodeExchangeInputs{
				modifyAuthRequest: func(r *http.Request) { r.Form.Set("scope", "openid profile email username groups") },
				want: tokenEndpointResponseExpectedValues{
					wantStatus:            http.StatusOK,
					wantClientID:          pinnipedCLIClientID,
					wantSuccessBodyFields: []string{"id_token", "access_token", "token_type", "scope", "expires_in"}, // no refresh token
					wantRequestedScopes:   []string{"openid", "profile", "email", "username", "groups"},
					wantGrantedScopes:     []string{"openid", "username", "groups"},
					wantUsername:          goodUsername,
					wantGroups:            goodGroups,
				},
			},
		},
		{
			name:          "dynamic client uses a secondary client secret (one of the other client secrets after the first one in the list)",
			kubeResources: addFullyCapableDynamicClientAndSecretToKubeResources,
			authcodeExchange: authcodeExchangeInputs{
				modifyAuthRequest: func(r *http.Request) {
					addDynamicClientIDToFormPostBody(r)
					r.Form.Set("scope", "openid pinniped:request-audience groups")
				},
				modifyTokenRequest: func(r *http.Request, authCode string) {
					r.Body = happyAuthcodeRequestBody(authCode).WithClientID("").ReadCloser()
					r.SetBasicAuth(dynamicClientID, testutil.PlaintextPassword2) // use the second client secret that was configured on the client
				},
				want: tokenEndpointResponseExpectedValues{
					wantStatus:            http.StatusOK,
					wantClientID:          dynamicClientID,
					wantSuccessBodyFields: []string{"id_token", "access_token", "token_type", "scope", "expires_in"}, // no refresh token
					wantRequestedScopes:   []string{"openid", "pinniped:request-audience", "groups"},
					wantGrantedScopes:     []string{"openid", "pinniped:request-audience", "groups"},
					wantGroups:            goodGroups,
				},
			},
		},

		// sad path
		{
			name: "GET method is wrong",
			authcodeExchange: authcodeExchangeInputs{
				modifyTokenRequest: func(r *http.Request, authCode string) { r.Method = http.MethodGet },
				want: tokenEndpointResponseExpectedValues{
					wantStatus:            http.StatusBadRequest,
					wantErrorResponseBody: fositeInvalidMethodErrorBody("GET"),
				},
			},
		},
		{
			name: "PUT method is wrong",
			authcodeExchange: authcodeExchangeInputs{
				modifyTokenRequest: func(r *http.Request, authCode string) { r.Method = http.MethodPut },
				want: tokenEndpointResponseExpectedValues{
					wantStatus:            http.StatusBadRequest,
					wantErrorResponseBody: fositeInvalidMethodErrorBody("PUT"),
				},
			},
		},
		{
			name: "PATCH method is wrong",
			authcodeExchange: authcodeExchangeInputs{
				modifyTokenRequest: func(r *http.Request, authCode string) { r.Method = http.MethodPatch },
				want: tokenEndpointResponseExpectedValues{
					wantStatus:            http.StatusBadRequest,
					wantErrorResponseBody: fositeInvalidMethodErrorBody("PATCH"),
				},
			},
		},
		{
			name: "DELETE method is wrong",
			authcodeExchange: authcodeExchangeInputs{
				modifyTokenRequest: func(r *http.Request, authCode string) { r.Method = http.MethodDelete },
				want: tokenEndpointResponseExpectedValues{
					wantStatus:            http.StatusBadRequest,
					wantErrorResponseBody: fositeInvalidMethodErrorBody("DELETE"),
				},
			},
		},
		{
			name:          "dynamic client uses wrong client secret",
			kubeResources: addFullyCapableDynamicClientAndSecretToKubeResources,
			authcodeExchange: authcodeExchangeInputs{
				modifyAuthRequest: func(r *http.Request) {
					addDynamicClientIDToFormPostBody(r)
					r.Form.Set("scope", "openid pinniped:request-audience groups")
				},
				modifyTokenRequest: func(r *http.Request, authCode string) {
					r.Body = happyAuthcodeRequestBody(authCode).WithClientID("").ReadCloser()
					r.SetBasicAuth(dynamicClientID, "wrong client secret")
				},
				want: tokenEndpointResponseExpectedValues{
					wantStatus:            http.StatusUnauthorized,
					wantErrorResponseBody: fositeClientAuthFailedErrorBody,
				},
			},
		},
		{
			name:          "dynamic client uses wrong auth method (must use basic auth)",
			kubeResources: addFullyCapableDynamicClientAndSecretToKubeResources,
			authcodeExchange: authcodeExchangeInputs{
				modifyAuthRequest: func(r *http.Request) {
					addDynamicClientIDToFormPostBody(r)
					r.Form.Set("scope", "openid pinniped:request-audience groups")
				},
				modifyTokenRequest: func(r *http.Request, authCode string) {
					// Add client auth to the form, when it should be in basic auth headers.
					r.Body = happyAuthcodeRequestBody(authCode).WithClientID(dynamicClientID).WithClientSecret(testutil.PlaintextPassword1).ReadCloser()
				},
				want: tokenEndpointResponseExpectedValues{
					wantStatus:            http.StatusUnauthorized,
					wantErrorResponseBody: fositeClientAuthMustBeBasicAuthErrorBody,
				},
			},
		},
		{
			name:          "tries to change client ID between authorization request and token request",
			kubeResources: addFullyCapableDynamicClientAndSecretToKubeResources,
			authcodeExchange: authcodeExchangeInputs{
				modifyAuthRequest: func(r *http.Request) {
					// Test uses pinniped-cli client_id by default here.
					r.Form.Set("scope", "openid pinniped:request-audience")
				},
				modifyTokenRequest: modifyAuthcodeTokenRequestWithDynamicClientAuth,
				want: tokenEndpointResponseExpectedValues{
					wantStatus:            http.StatusBadRequest,
					wantErrorResponseBody: fositeClientIDMismatchDuringAuthcodeExchangeErrorBody,
				},
			},
		},
		{
			name: "content type is invalid",
			authcodeExchange: authcodeExchangeInputs{
				modifyTokenRequest: func(r *http.Request, authCode string) { r.Header.Set("Content-Type", "text/plain") },
				want: tokenEndpointResponseExpectedValues{
					wantStatus:            http.StatusBadRequest,
					wantErrorResponseBody: fositeEmptyPayloadErrorBody,
				},
			},
		},
		{
			name: "payload is not valid form serialization",
			authcodeExchange: authcodeExchangeInputs{
				modifyTokenRequest: func(r *http.Request, authCode string) {
					r.Body = io.NopCloser(strings.NewReader("this newline character is not allowed in a form serialization: \n"))
				},
				want: tokenEndpointResponseExpectedValues{
					wantStatus:            http.StatusBadRequest,
					wantErrorResponseBody: fositeMissingGrantTypeErrorBody,
				},
			},
		},
		{
			name: "payload is empty",
			authcodeExchange: authcodeExchangeInputs{
				modifyTokenRequest: func(r *http.Request, authCode string) { r.Body = nil },
				want: tokenEndpointResponseExpectedValues{
					wantStatus:            http.StatusBadRequest,
					wantErrorResponseBody: fositeInvalidPayloadErrorBody,
				},
			},
		},
		{
			name: "grant type is missing in request",
			authcodeExchange: authcodeExchangeInputs{
				modifyTokenRequest: func(r *http.Request, authCode string) {
					r.Body = happyAuthcodeRequestBody(authCode).WithGrantType("").ReadCloser()
				},
				want: tokenEndpointResponseExpectedValues{
					wantStatus:            http.StatusBadRequest,
					wantErrorResponseBody: fositeMissingGrantTypeErrorBody,
				},
			},
		},
		{
			name: "client id is missing in request",
			authcodeExchange: authcodeExchangeInputs{
				modifyTokenRequest: func(r *http.Request, authCode string) {
					r.Body = happyAuthcodeRequestBody(authCode).WithClientID("").ReadCloser()
				},
				want: tokenEndpointResponseExpectedValues{
					wantStatus:            http.StatusBadRequest,
					wantErrorResponseBody: fositeMissingClientErrorBody,
				},
			},
		},
		{
			name: "client id is wrong",
			authcodeExchange: authcodeExchangeInputs{
				modifyTokenRequest: func(r *http.Request, authCode string) {
					r.Body = happyAuthcodeRequestBody(authCode).WithClientID("bogus").ReadCloser()
				},
				want: tokenEndpointResponseExpectedValues{
					wantStatus:            http.StatusUnauthorized,
					wantErrorResponseBody: fositeInvalidClientErrorBody,
				},
			},
		},
		{
			name: "grant type is missing",
			authcodeExchange: authcodeExchangeInputs{
				modifyTokenRequest: func(r *http.Request, authCode string) {
					r.Body = happyAuthcodeRequestBody(authCode).WithGrantType("").ReadCloser()
				},
				want: tokenEndpointResponseExpectedValues{
					wantStatus:            http.StatusBadRequest,
					wantErrorResponseBody: fositeInvalidRequestMissingGrantTypeErrorBody,
				},
			},
		},
		{
			name: "grant type is wrong",
			authcodeExchange: authcodeExchangeInputs{
				modifyTokenRequest: func(r *http.Request, authCode string) {
					r.Body = happyAuthcodeRequestBody(authCode).WithGrantType("bogus").ReadCloser()
				},
				want: tokenEndpointResponseExpectedValues{
					wantStatus:            http.StatusBadRequest,
					wantErrorResponseBody: fositeInvalidRequestErrorBody,
				},
			},
		},
		{
			name: "auth code is missing in request",
			authcodeExchange: authcodeExchangeInputs{
				modifyTokenRequest: func(r *http.Request, authCode string) {
					r.Body = happyAuthcodeRequestBody(authCode).WithAuthCode("").ReadCloser()
				},
				want: tokenEndpointResponseExpectedValues{
					wantStatus:            http.StatusBadRequest,
					wantErrorResponseBody: fositeInvalidAuthCodeErrorBody,
				},
			},
		},
		{
			name: "auth code has never been valid",
			authcodeExchange: authcodeExchangeInputs{
				modifyTokenRequest: func(r *http.Request, authCode string) {
					r.Body = happyAuthcodeRequestBody(authCode).WithAuthCode("bogus").ReadCloser()
				},
				want: tokenEndpointResponseExpectedValues{
					wantStatus:            http.StatusBadRequest,
					wantErrorResponseBody: fositeInvalidAuthCodeErrorBody,
				},
			},
		},
		{
			name: "redirect uri is missing in request",
			authcodeExchange: authcodeExchangeInputs{
				modifyTokenRequest: func(r *http.Request, authCode string) {
					r.Body = happyAuthcodeRequestBody(authCode).WithRedirectURI("").ReadCloser()
				},
				want: tokenEndpointResponseExpectedValues{
					wantStatus:            http.StatusBadRequest,
					wantErrorResponseBody: fositeInvalidRedirectURIErrorBody,
				},
			},
		},
		{
			name: "redirect uri is wrong",
			authcodeExchange: authcodeExchangeInputs{
				modifyTokenRequest: func(r *http.Request, authCode string) {
					r.Body = happyAuthcodeRequestBody(authCode).WithRedirectURI("bogus").ReadCloser()
				},
				want: tokenEndpointResponseExpectedValues{
					wantStatus:            http.StatusBadRequest,
					wantErrorResponseBody: fositeInvalidRedirectURIErrorBody,
				},
			},
		},
		{
			name: "pkce is missing in request",
			authcodeExchange: authcodeExchangeInputs{
				modifyTokenRequest: func(r *http.Request, authCode string) {
					r.Body = happyAuthcodeRequestBody(authCode).WithPKCE("").ReadCloser()
				},
				want: tokenEndpointResponseExpectedValues{
					wantStatus:            http.StatusBadRequest,
					wantErrorResponseBody: fositeMissingPKCEVerifierErrorBody,
				},
			},
		},
		{
			name: "pkce is wrong",
			authcodeExchange: authcodeExchangeInputs{
				modifyTokenRequest: func(r *http.Request, authCode string) {
					r.Body = happyAuthcodeRequestBody(authCode).WithPKCE(
						"bogus-verifier-that-is-at-least-43-characters-for-the-sake-of-entropy",
					).ReadCloser()
				},
				want: tokenEndpointResponseExpectedValues{
					wantStatus:            http.StatusBadRequest,
					wantErrorResponseBody: fositeWrongPKCEVerifierErrorBody,
				},
			},
		},
		{
			name: "private signing key for JWTs has not yet been provided by the controller who is responsible for dynamically providing it",
			authcodeExchange: authcodeExchangeInputs{
				makeJwksSigningKeyAndProvider: func(t *testing.T, issuer string) (*ecdsa.PrivateKey, jwks.DynamicJWKSProvider) {
					return nil, jwks.NewDynamicJWKSProvider()
				},
				want: tokenEndpointResponseExpectedValues{
					wantStatus:            http.StatusServiceUnavailable,
					wantErrorResponseBody: fositeTemporarilyUnavailableErrorBody,
				},
			},
		},
	}
	for _, test := range tests {
		t.Run(test.name, func(t *testing.T) {
			t.Parallel()

			// Authcode exchange doesn't use the upstream provider cache, so just pass an empty cache.
			exchangeAuthcodeForTokens(t,
				test.authcodeExchange, testidplister.NewUpstreamIDPListerBuilder().BuildFederationDomainIdentityProvidersListerFinder(), test.kubeResources)
		})
	}
}

func TestTokenEndpointWhenAuthcodeIsUsedTwice(t *testing.T) {
	tests := []struct {
		name             string
		authcodeExchange authcodeExchangeInputs
		kubeResources    func(t *testing.T, supervisorClient *supervisorfake.Clientset, kubeClient *fake.Clientset)
	}{
		{
			name: "authcode exchange succeeds once and then fails when the same authcode is used again",
			authcodeExchange: authcodeExchangeInputs{
				modifyAuthRequest: func(r *http.Request) { r.Form.Set("scope", "openid offline_access profile email username groups") },
				want: tokenEndpointResponseExpectedValues{
					wantStatus:            http.StatusOK,
					wantClientID:          pinnipedCLIClientID,
					wantSuccessBodyFields: []string{"id_token", "refresh_token", "access_token", "token_type", "expires_in", "scope"},
					wantRequestedScopes:   []string{"openid", "offline_access", "profile", "email", "username", "groups"},
					wantGrantedScopes:     []string{"openid", "offline_access", "username", "groups"},
					wantUsername:          goodUsername,
					wantGroups:            goodGroups,
				},
			},
		},
	}
	for _, test := range tests {
		t.Run(test.name, func(t *testing.T) {
			t.Parallel()

			// First call - should be successful.
			// Authcode exchange doesn't use the upstream provider cache, so just pass an empty cache.
			subject, rsp, authCode, _, secrets, oauthStore := exchangeAuthcodeForTokens(t,
				test.authcodeExchange, testidplister.NewUpstreamIDPListerBuilder().BuildFederationDomainIdentityProvidersListerFinder(), test.kubeResources)
			var parsedResponseBody map[string]any
			require.NoError(t, json.Unmarshal(rsp.Body.Bytes(), &parsedResponseBody))

			// Second call - should be unsuccessful since auth code was already used.
			//
			// Fosite will also revoke the access token as is recommended by the OIDC spec. Currently, we don't
			// delete the OIDC storage...but we probably should.
			req := httptest.NewRequest("POST", "/path/shouldn't/matter", happyAuthcodeRequestBody(authCode).ReadCloser())
			req.Header.Set("Content-Type", "application/x-www-form-urlencoded")
			reusedAuthcodeResponse := httptest.NewRecorder()
			approxRequestTime := time.Now()
			subject.ServeHTTP(reusedAuthcodeResponse, req)
			t.Logf("second response: %#v", reusedAuthcodeResponse)
			t.Logf("second response body: %q", reusedAuthcodeResponse.Body.String())
			require.Equal(t, http.StatusBadRequest, reusedAuthcodeResponse.Code)
			testutil.RequireEqualContentType(t, reusedAuthcodeResponse.Header().Get("Content-Type"), "application/json")
			require.JSONEq(t, fositeReusedAuthCodeErrorBody, reusedAuthcodeResponse.Body.String())

			// This was previously invalidated by the first request, so it remains invalidated
			requireInvalidAuthCodeStorage(t, authCode, oauthStore, secrets, approxRequestTime)
			// Has now invalidated the access token that was previously handed out by the first request
			requireInvalidAccessTokenStorage(t, parsedResponseBody, oauthStore)
			// This was previously invalidated by the first request, so it remains invalidated
			requireInvalidPKCEStorage(t, authCode, oauthStore)
			// OpenID Connect session storage is deleted during a successful authcode exchange.
			requireDeletedOIDCStorage(t, authCode, oauthStore)

			// Check that the access token and refresh token storage were both deleted, and the number of other storage objects did not change.
			testutil.RequireNumberOfSecretsMatchingLabelSelector(t, secrets, labels.Set{crud.SecretLabelKey: authorizationcode.TypeLabelValue}, 1)
			testutil.RequireNumberOfSecretsMatchingLabelSelector(t, secrets, labels.Set{crud.SecretLabelKey: openidconnect.TypeLabelValue}, 0)
			testutil.RequireNumberOfSecretsMatchingLabelSelector(t, secrets, labels.Set{crud.SecretLabelKey: accesstoken.TypeLabelValue}, 0)
			testutil.RequireNumberOfSecretsMatchingLabelSelector(t, secrets, labels.Set{crud.SecretLabelKey: refreshtoken.TypeLabelValue}, 0)
			testutil.RequireNumberOfSecretsMatchingLabelSelector(t, secrets, labels.Set{crud.SecretLabelKey: pkce.TypeLabelValue}, 0)
			// Assert the number of all secrets, excluding any OIDCClient's storage secret, since those are not related to session storage.
			testutil.RequireNumberOfSecretsExcludingLabelSelector(t, secrets, labels.Set{crud.SecretLabelKey: oidcclientsecretstorage.TypeLabelValue}, 1)
		})
	}
}

func TestTokenEndpointTokenExchange(t *testing.T) { // tests for grant_type "urn:ietf:params:oauth:grant-type:token-exchange"
	successfulAuthCodeExchange := tokenEndpointResponseExpectedValues{
		wantStatus:            http.StatusOK,
		wantClientID:          pinnipedCLIClientID,
		wantSuccessBodyFields: []string{"id_token", "access_token", "token_type", "expires_in", "scope"},
		wantRequestedScopes:   []string{"openid", "pinniped:request-audience", "username", "groups"},
		wantGrantedScopes:     []string{"openid", "pinniped:request-audience", "username", "groups"},
		wantUsername:          goodUsername,
		wantGroups:            goodGroups,
	}

	successfulAuthCodeExchangeUsingDynamicClient := func() tokenEndpointResponseExpectedValues {
		return tokenEndpointResponseExpectedValues{
			wantStatus:            http.StatusOK,
			wantClientID:          dynamicClientID,
			wantSuccessBodyFields: []string{"id_token", "access_token", "token_type", "expires_in", "scope"},
			wantRequestedScopes:   []string{"openid", "pinniped:request-audience", "username", "groups"},
			wantGrantedScopes:     []string{"openid", "pinniped:request-audience", "username", "groups"},
			wantUsername:          goodUsername,
			wantGroups:            goodGroups,
		}
	}

	doValidAuthCodeExchange := authcodeExchangeInputs{
		modifyAuthRequest: func(authRequest *http.Request) {
			authRequest.Form.Set("scope", "openid pinniped:request-audience username groups")
		},
		want: successfulAuthCodeExchange,
	}

	doValidAuthCodeExchangeUsingDynamicClient := func() authcodeExchangeInputs {
		return authcodeExchangeInputs{
			modifyAuthRequest: func(authRequest *http.Request) {
				addDynamicClientIDToFormPostBody(authRequest)
				authRequest.Form.Set("scope", "openid pinniped:request-audience username groups")
			},
			modifyTokenRequest: modifyAuthcodeTokenRequestWithDynamicClientAuth,
			want:               successfulAuthCodeExchangeUsingDynamicClient(),
		}
	}

	tests := []struct {
		name string

		authcodeExchange     authcodeExchangeInputs
		modifyRequestParams  func(t *testing.T, params url.Values)
		modifyRequestHeaders func(r *http.Request)
		modifyStorage        func(t *testing.T, storage *storage.KubeStorage, secrets v1.SecretInterface, pendingRequest *http.Request)
		requestedAudience    string
		kubeResources        func(t *testing.T, supervisorClient *supervisorfake.Clientset, kubeClient *fake.Clientset)

		wantStatus            int
		wantErrorType         string
		wantErrorDescContains string
	}{
		{
			name:              "happy path",
			authcodeExchange:  doValidAuthCodeExchange,
			requestedAudience: "some-workload-cluster",
			wantStatus:        http.StatusOK,
		},
		{
			name: "happy path with additional claims",
			authcodeExchange: authcodeExchangeInputs{
				modifyAuthRequest: func(authRequest *http.Request) {
					authRequest.Form.Set("scope", "openid pinniped:request-audience username groups")
				},
				modifySession: func(session *psession.PinnipedSession) {
					session.IDTokenClaims().Extra["additionalClaims"] = map[string]any{
						"upstreamString": "string value",
						"upstreamBool":   true,
						"upstreamArray":  []any{"hello", true},
						"upstreamFloat":  42.0,
						"upstreamInt":    999,
						"upstreamObj": map[string]string{
							"name": "value",
						},
					}
				},
				want: tokenEndpointResponseExpectedValues{
					wantStatus:            http.StatusOK,
					wantClientID:          pinnipedCLIClientID,
					wantSuccessBodyFields: []string{"id_token", "access_token", "token_type", "expires_in", "scope"},
					wantRequestedScopes:   []string{"openid", "pinniped:request-audience", "username", "groups"},
					wantGrantedScopes:     []string{"openid", "pinniped:request-audience", "username", "groups"},
					wantUsername:          goodUsername,
					wantGroups:            goodGroups,
					wantAdditionalClaims: map[string]any{
						"upstreamString": "string value",
						"upstreamBool":   true,
						"upstreamArray":  []any{"hello", true},
						"upstreamFloat":  42.0,
						"upstreamInt":    999.0, // note: this is deserialized as float64
						"upstreamObj": map[string]any{
							"name": "value",
						},
					},
				},
			},
			requestedAudience: "some-workload-cluster",
			wantStatus:        http.StatusOK,
		},
		{
			name: "happy path without requesting username and groups scopes",
			authcodeExchange: authcodeExchangeInputs{
				modifyAuthRequest: func(authRequest *http.Request) {
					authRequest.Form.Set("scope", "openid pinniped:request-audience")
				},
				want: tokenEndpointResponseExpectedValues{
					wantStatus:            http.StatusOK,
					wantClientID:          pinnipedCLIClientID,
					wantSuccessBodyFields: []string{"access_token", "token_type", "expires_in", "scope", "id_token"},
					wantRequestedScopes:   []string{"openid", "pinniped:request-audience"},
					wantGrantedScopes:     []string{"openid", "pinniped:request-audience", "username", "groups"}, // username and groups were not requested, but granted anyway for backwards compatibility
					wantUsername:          goodUsername,
					wantGroups:            goodGroups,
				},
			},
			requestedAudience: "some-workload-cluster",
			wantStatus:        http.StatusOK,
		},
		{
			name:             "happy path with dynamic client",
			kubeResources:    addFullyCapableDynamicClientAndSecretToKubeResources,
			authcodeExchange: doValidAuthCodeExchangeUsingDynamicClient(),
			modifyRequestParams: func(t *testing.T, params url.Values) {
				params.Del("client_id") // client auth for dynamic clients must be in basic auth header
			},
			modifyRequestHeaders: func(r *http.Request) {
				r.SetBasicAuth(dynamicClientID, testutil.PlaintextPassword1)
			},
			requestedAudience: "some-workload-cluster",
			wantStatus:        http.StatusOK,
		},
		{
			name:          "happy path with dynamic client which has a custom ID token lifetime configuration (which does not apply to ID tokens from token exchanges)",
			kubeResources: addFullyCapableDynamicClientWithCustomIDTokenLifetimeAndSecretToKubeResources(4242),
			authcodeExchange: authcodeExchangeInputs{
				modifyAuthRequest:  doValidAuthCodeExchangeUsingDynamicClient().modifyAuthRequest,
				modifyTokenRequest: doValidAuthCodeExchangeUsingDynamicClient().modifyTokenRequest,
				want: withWantCustomIDTokenLifetime(
					4242, // want custom lifetime for authcode exchange (but not for token exchange)
					doValidAuthCodeExchangeUsingDynamicClient().want,
				),
			},
			modifyRequestParams: func(t *testing.T, params url.Values) {
				params.Del("client_id") // client auth for dynamic clients must be in basic auth header
			},
			modifyRequestHeaders: func(r *http.Request) {
				r.SetBasicAuth(dynamicClientID, testutil.PlaintextPassword1)
			},
			requestedAudience: "some-workload-cluster",
			wantStatus:        http.StatusOK,
		},
		{
			name:          "happy path with dynamic client and additional claims",
			kubeResources: addFullyCapableDynamicClientAndSecretToKubeResources,
			authcodeExchange: authcodeExchangeInputs{
				modifyAuthRequest: func(authRequest *http.Request) {
					addDynamicClientIDToFormPostBody(authRequest)
					authRequest.Form.Set("scope", "openid pinniped:request-audience username groups")
				},
				modifySession: func(session *psession.PinnipedSession) {
					session.IDTokenClaims().Extra["additionalClaims"] = map[string]any{
						"upstreamString": "string value",
						"upstreamBool":   true,
						"upstreamArray":  []any{"hello", true},
						"upstreamFloat":  42.0,
						"upstreamInt":    999,
						"upstreamObj": map[string]string{
							"name": "value",
						},
					}
				},
				modifyTokenRequest: modifyAuthcodeTokenRequestWithDynamicClientAuth,
				want: tokenEndpointResponseExpectedValues{
					wantStatus:            http.StatusOK,
					wantClientID:          dynamicClientID,
					wantSuccessBodyFields: []string{"id_token", "access_token", "token_type", "expires_in", "scope"},
					wantRequestedScopes:   []string{"openid", "pinniped:request-audience", "username", "groups"},
					wantGrantedScopes:     []string{"openid", "pinniped:request-audience", "username", "groups"},
					wantUsername:          goodUsername,
					wantGroups:            goodGroups,
					wantAdditionalClaims: map[string]any{
						"upstreamString": "string value",
						"upstreamBool":   true,
						"upstreamArray":  []any{"hello", true},
						"upstreamFloat":  42.0,
						"upstreamInt":    999.0, // note: this is deserialized as float64
						"upstreamObj": map[string]any{
							"name": "value",
						},
					},
				},
			},
			modifyRequestParams: func(t *testing.T, params url.Values) {
				params.Del("client_id") // client auth for dynamic clients must be in basic auth header
			},
			modifyRequestHeaders: func(r *http.Request) {
				r.SetBasicAuth(dynamicClientID, testutil.PlaintextPassword1)
			},
			requestedAudience: "some-workload-cluster",
			wantStatus:        http.StatusOK,
		},
		{
			name:          "happy path with dynamic client without requesting groups, so gets no groups in ID tokens",
			kubeResources: addFullyCapableDynamicClientAndSecretToKubeResources,
			authcodeExchange: authcodeExchangeInputs{
				modifyAuthRequest: func(authRequest *http.Request) {
					addDynamicClientIDToFormPostBody(authRequest)
					authRequest.Form.Set("scope", "openid pinniped:request-audience username") // don't request groups scope
				},
				modifyTokenRequest: modifyAuthcodeTokenRequestWithDynamicClientAuth,
				want: tokenEndpointResponseExpectedValues{
					wantStatus:            http.StatusOK,
					wantClientID:          dynamicClientID,
					wantSuccessBodyFields: []string{"id_token", "access_token", "token_type", "expires_in", "scope"},
					wantRequestedScopes:   []string{"openid", "pinniped:request-audience", "username"}, // don't want groups scope
					wantGrantedScopes:     []string{"openid", "pinniped:request-audience", "username"}, // don't want groups scope
					wantUsername:          goodUsername,
					wantGroups:            nil,
				},
			},
			modifyRequestParams: func(t *testing.T, params url.Values) {
				params.Del("client_id") // client auth for dynamic clients must be in basic auth header
			},
			modifyRequestHeaders: func(r *http.Request) {
				r.SetBasicAuth(dynamicClientID, testutil.PlaintextPassword1)
			},
			requestedAudience: "some-workload-cluster",
			wantStatus:        http.StatusOK,
		},
		{
			name: "dynamic client lacks the required urn:ietf:params:oauth:grant-type:token-exchange grant type",
			kubeResources: func(t *testing.T, supervisorClient *supervisorfake.Clientset, kubeClient *fake.Clientset) {
				namespace, clientID, clientUID, redirectURI := "some-namespace", dynamicClientID, dynamicClientUID, goodRedirectURI
				oidcClient := &supervisorconfigv1alpha1.OIDCClient{
					ObjectMeta: metav1.ObjectMeta{Namespace: namespace, Name: clientID, Generation: 1, UID: types.UID(clientUID)},
					Spec: supervisorconfigv1alpha1.OIDCClientSpec{
						AllowedGrantTypes:   []supervisorconfigv1alpha1.GrantType{"authorization_code", "refresh_token"},        // does not have the grant type
						AllowedScopes:       []supervisorconfigv1alpha1.Scope{"openid", "offline_access", "username", "groups"}, // would be invalid if it also asked for pinniped:request-audience since it lacks the grant type
						AllowedRedirectURIs: []supervisorconfigv1alpha1.RedirectURI{supervisorconfigv1alpha1.RedirectURI(redirectURI)},
					},
				}
				secret := testutil.OIDCClientSecretStorageSecretForUID(t, namespace, clientUID, []string{testutil.HashedPassword1AtGoMinCost, testutil.HashedPassword2AtGoMinCost})
				require.NoError(t, supervisorClient.Tracker().Add(oidcClient))
				require.NoError(t, kubeClient.Tracker().Add(secret))
			},
			authcodeExchange: authcodeExchangeInputs{
				modifyAuthRequest: func(authRequest *http.Request) {
					addDynamicClientIDToFormPostBody(authRequest)
					authRequest.Form.Set("scope", "openid username groups") // don't request pinniped:request-audience scope
				},
				modifyTokenRequest: modifyAuthcodeTokenRequestWithDynamicClientAuth,
				want: tokenEndpointResponseExpectedValues{
					wantStatus:            http.StatusOK,
					wantClientID:          dynamicClientID,
					wantSuccessBodyFields: []string{"id_token", "access_token", "token_type", "expires_in", "scope"},
					wantRequestedScopes:   []string{"openid", "username", "groups"}, // don't want pinniped:request-audience scope
					wantGrantedScopes:     []string{"openid", "username", "groups"}, // don't want pinniped:request-audience scope
					wantUsername:          goodUsername,
					wantGroups:            goodGroups,
				},
			},
			modifyRequestParams: func(t *testing.T, params url.Values) {
				params.Del("client_id") // client auth for dynamic clients must be in basic auth header
			},
			modifyRequestHeaders: func(r *http.Request) {
				r.SetBasicAuth(dynamicClientID, testutil.PlaintextPassword1)
			},
			requestedAudience:     "some-workload-cluster",
			wantStatus:            http.StatusBadRequest,
			wantErrorType:         "unauthorized_client",
			wantErrorDescContains: `The client is not authorized to request a token using this method. The OAuth 2.0 Client is not allowed to use token exchange grant 'urn:ietf:params:oauth:grant-type:token-exchange'.`,
		},
		{
			name:          "dynamic client did not ask for the pinniped:request-audience scope in the original authorization request, so the access token submitted during token exchange lacks the scope",
			kubeResources: addFullyCapableDynamicClientAndSecretToKubeResources,
			authcodeExchange: authcodeExchangeInputs{
				modifyAuthRequest: func(authRequest *http.Request) {
					addDynamicClientIDToFormPostBody(authRequest)
					authRequest.Form.Set("scope", "openid username groups") // don't request pinniped:request-audience scope
				},
				modifyTokenRequest: modifyAuthcodeTokenRequestWithDynamicClientAuth,
				want: tokenEndpointResponseExpectedValues{
					wantStatus:            http.StatusOK,
					wantClientID:          dynamicClientID,
					wantSuccessBodyFields: []string{"id_token", "access_token", "token_type", "expires_in", "scope"},
					wantRequestedScopes:   []string{"openid", "username", "groups"}, // don't want pinniped:request-audience scope
					wantGrantedScopes:     []string{"openid", "username", "groups"}, // don't want pinniped:request-audience scope
					wantUsername:          goodUsername,
					wantGroups:            goodGroups,
				},
			},
			modifyRequestParams: func(t *testing.T, params url.Values) {
				params.Del("client_id") // client auth for dynamic clients must be in basic auth header
			},
			modifyRequestHeaders: func(r *http.Request) {
				r.SetBasicAuth(dynamicClientID, testutil.PlaintextPassword1)
			},
			requestedAudience:     "some-workload-cluster",
			wantStatus:            http.StatusForbidden,
			wantErrorType:         "access_denied",
			wantErrorDescContains: `The resource owner or authorization server denied the request. Missing the 'pinniped:request-audience' scope.`,
		},
		{
			name:          "dynamic client did not ask for the openid scope in the original authorization request, so the access token submitted during token exchange lacks the scope",
			kubeResources: addFullyCapableDynamicClientAndSecretToKubeResources,
			authcodeExchange: authcodeExchangeInputs{
				modifyAuthRequest: func(authRequest *http.Request) {
					addDynamicClientIDToFormPostBody(authRequest)
					authRequest.Form.Set("scope", "pinniped:request-audience username groups") // don't request openid scope
				},
				modifyTokenRequest: modifyAuthcodeTokenRequestWithDynamicClientAuth,
				want: tokenEndpointResponseExpectedValues{
					wantStatus:            http.StatusOK,
					wantClientID:          dynamicClientID,
					wantSuccessBodyFields: []string{"access_token", "token_type", "expires_in", "scope"}, // no id token
					wantRequestedScopes:   []string{"pinniped:request-audience", "username", "groups"},   // don't want openid scope
					wantGrantedScopes:     []string{"pinniped:request-audience", "username", "groups"},   // don't want openid scope
					wantUsername:          goodUsername,
					wantGroups:            goodGroups,
				},
			},
			modifyRequestParams: func(t *testing.T, params url.Values) {
				params.Del("client_id") // client auth for dynamic clients must be in basic auth header
			},
			modifyRequestHeaders: func(r *http.Request) {
				r.SetBasicAuth(dynamicClientID, testutil.PlaintextPassword1)
			},
			requestedAudience:     "some-workload-cluster",
			wantStatus:            http.StatusForbidden,
			wantErrorType:         "access_denied",
			wantErrorDescContains: `The resource owner or authorization server denied the request. Missing the 'openid' scope.`,
		},
		{
			name:          "dynamic client did not ask for the username scope in the original authorization request, so the session during token exchange has no username associated with it",
			kubeResources: addFullyCapableDynamicClientAndSecretToKubeResources,
			authcodeExchange: authcodeExchangeInputs{
				modifyAuthRequest: func(authRequest *http.Request) {
					addDynamicClientIDToFormPostBody(authRequest)
					authRequest.Form.Set("scope", "openid pinniped:request-audience groups") // don't request username scope
				},
				modifyTokenRequest: modifyAuthcodeTokenRequestWithDynamicClientAuth,
				want: tokenEndpointResponseExpectedValues{
					wantStatus:            http.StatusOK,
					wantClientID:          dynamicClientID,
					wantSuccessBodyFields: []string{"id_token", "access_token", "token_type", "expires_in", "scope"},
					wantRequestedScopes:   []string{"openid", "pinniped:request-audience", "groups"}, // no username scope
					wantGrantedScopes:     []string{"openid", "pinniped:request-audience", "groups"}, // no username scope
					wantUsername:          "",
					wantGroups:            goodGroups,
				},
			},
			modifyRequestParams: func(t *testing.T, params url.Values) {
				params.Del("client_id") // client auth for dynamic clients must be in basic auth header
			},
			modifyRequestHeaders: func(r *http.Request) {
				r.SetBasicAuth(dynamicClientID, testutil.PlaintextPassword1)
			},
			requestedAudience:     "some-workload-cluster",
			wantStatus:            http.StatusForbidden,
			wantErrorType:         "access_denied",
			wantErrorDescContains: `The resource owner or authorization server denied the request. No username found in session. Ensure that the 'username' scope was requested and granted at the authorization endpoint.`,
		},
		{
			name:                  "missing audience",
			authcodeExchange:      doValidAuthCodeExchange,
			requestedAudience:     "",
			wantStatus:            http.StatusBadRequest,
			wantErrorType:         "invalid_request",
			wantErrorDescContains: "Missing 'audience' parameter.",
		},
		{
			name:                  "bad requested audience when it looks like the name of an OIDCClient CR",
			authcodeExchange:      doValidAuthCodeExchange,
			requestedAudience:     "client.oauth.pinniped.dev-some-client-abc123",
			wantStatus:            http.StatusBadRequest,
			wantErrorType:         "invalid_request",
			wantErrorDescContains: "requested audience cannot contain '.pinniped.dev'",
		},
		{
			name:                  "bad requested audience when it contains the substring .pinniped.dev because it is reserved for potential future usage",
			authcodeExchange:      doValidAuthCodeExchange,
			requestedAudience:     "something.pinniped.dev/some_aud",
			wantStatus:            http.StatusBadRequest,
			wantErrorType:         "invalid_request",
			wantErrorDescContains: "requested audience cannot contain '.pinniped.dev'",
		},
		{
			name:                  "bad requested audience when it is the same name as the static public client pinniped-cli",
			authcodeExchange:      doValidAuthCodeExchange,
			requestedAudience:     "pinniped-cli",
			wantStatus:            http.StatusBadRequest,
			wantErrorType:         "invalid_request",
			wantErrorDescContains: "requested audience cannot equal 'pinniped-cli'",
		},
		{
			name:              "missing subject_token",
			authcodeExchange:  doValidAuthCodeExchange,
			requestedAudience: "some-workload-cluster",
			modifyRequestParams: func(t *testing.T, params url.Values) {
				params.Del("subject_token")
			},
			wantStatus:            http.StatusBadRequest,
			wantErrorType:         "invalid_request",
			wantErrorDescContains: "Missing 'subject_token' parameter.",
		},
		{
			name:              "wrong subject_token_type",
			authcodeExchange:  doValidAuthCodeExchange,
			requestedAudience: "some-workload-cluster",
			modifyRequestParams: func(t *testing.T, params url.Values) {
				params.Set("subject_token_type", "invalid")
			},
			wantStatus:            http.StatusBadRequest,
			wantErrorType:         "invalid_request",
			wantErrorDescContains: `Unsupported 'subject_token_type' parameter value, must be 'urn:ietf:params:oauth:token-type:access_token'.`,
		},
		{
			name:              "wrong requested_token_type",
			authcodeExchange:  doValidAuthCodeExchange,
			requestedAudience: "some-workload-cluster",
			modifyRequestParams: func(t *testing.T, params url.Values) {
				params.Set("requested_token_type", "invalid")
			},
			wantStatus:            http.StatusBadRequest,
			wantErrorType:         "invalid_request",
			wantErrorDescContains: `Unsupported 'requested_token_type' parameter value, must be 'urn:ietf:params:oauth:token-type:jwt'.`,
		},
		{
			name:              "unsupported RFC8693 parameter",
			authcodeExchange:  doValidAuthCodeExchange,
			requestedAudience: "some-workload-cluster",
			modifyRequestParams: func(t *testing.T, params url.Values) {
				params.Set("resource", "some-resource-parameter-value")
			},
			wantStatus:            http.StatusBadRequest,
			wantErrorType:         "invalid_request",
			wantErrorDescContains: `Unsupported parameter 'resource'.`,
		},
		{
			name:              "bogus access token",
			authcodeExchange:  doValidAuthCodeExchange,
			requestedAudience: "some-workload-cluster",
			modifyRequestParams: func(t *testing.T, params url.Values) {
				params.Set("subject_token", "some-bogus-value")
			},
			wantStatus:            http.StatusUnauthorized,
			wantErrorType:         "request_unauthorized",
			wantErrorDescContains: `The request could not be authorized. Invalid 'subject_token' parameter value.`,
		},
		{
			name:              "bad client ID",
			authcodeExchange:  doValidAuthCodeExchange,
			requestedAudience: "some-workload-cluster",
			modifyRequestParams: func(t *testing.T, params url.Values) {
				params.Set("client_id", "some-bogus-value")
			},
			wantStatus:            http.StatusUnauthorized,
			wantErrorType:         "invalid_client",
			wantErrorDescContains: `Client authentication failed (e.g., unknown client, no client authentication included, or unsupported authentication method).`,
		},
		{
			name:             "dynamic client uses wrong client secret",
			kubeResources:    addFullyCapableDynamicClientAndSecretToKubeResources,
			authcodeExchange: doValidAuthCodeExchangeUsingDynamicClient(),
			modifyRequestParams: func(t *testing.T, params url.Values) {
				params.Del("client_id") // client auth for dynamic clients must be in basic auth header
			},
			modifyRequestHeaders: func(r *http.Request) {
				r.SetBasicAuth(dynamicClientID, "bad client secret")
			},
			requestedAudience:     "some-workload-cluster",
			wantStatus:            http.StatusUnauthorized,
			wantErrorType:         "invalid_client",
			wantErrorDescContains: `Client authentication failed (e.g., unknown client, no client authentication included, or unsupported authentication method).`,
		},
		{
			name:             "dynamic client uses wrong auth method (must use basic auth)",
			kubeResources:    addFullyCapableDynamicClientAndSecretToKubeResources,
			authcodeExchange: doValidAuthCodeExchangeUsingDynamicClient(),
			modifyRequestParams: func(t *testing.T, params url.Values) {
				// Dynamic clients do not support this method of auth.
				params.Set("client_id", dynamicClientID)
				params.Set("client_secret", testutil.PlaintextPassword1)
			},
			modifyRequestHeaders: func(r *http.Request) {
				// would usually set the basic auth header here, but we don't for this test case
			},
			requestedAudience:     "some-workload-cluster",
			wantStatus:            http.StatusUnauthorized,
			wantErrorType:         "invalid_client",
			wantErrorDescContains: `Client authentication failed (e.g., unknown client, no client authentication included, or unsupported authentication method). The OAuth 2.0 Client supports client authentication method 'client_secret_basic', but method 'client_secret_post' was requested. You must configure the OAuth 2.0 client's 'token_endpoint_auth_method' value to accept 'client_secret_post'.`,
		},
		{
			name:             "different client used between authorize/authcode calls and the call to token exchange",
			kubeResources:    addFullyCapableDynamicClientAndSecretToKubeResources,
			authcodeExchange: doValidAuthCodeExchange, // use pinniped-cli for authorize and authcode exchange
			modifyRequestParams: func(t *testing.T, params url.Values) {
				params.Del("client_id") // client auth for dynamic clients must be in basic auth header
			},
			modifyRequestHeaders: func(r *http.Request) {
				r.SetBasicAuth(dynamicClientID, testutil.PlaintextPassword1) // use dynamic client for token exchange
			},
			requestedAudience:     "some-workload-cluster",
			wantStatus:            http.StatusBadRequest,
			wantErrorType:         "invalid_grant",
			wantErrorDescContains: `The provided authorization grant (e.g., authorization code, resource owner credentials) or refresh token is invalid, expired, revoked, does not match the redirection URI used in the authorization request, or was issued to another client. The OAuth 2.0 Client ID from this request does not match the one from the authorize request.`,
		},
		{
			name:              "valid access token, but it was already deleted from storage",
			authcodeExchange:  doValidAuthCodeExchange,
			requestedAudience: "some-workload-cluster",
			modifyStorage: func(t *testing.T, storage *storage.KubeStorage, secrets v1.SecretInterface, pendingRequest *http.Request) {
				parts := strings.Split(pendingRequest.Form.Get("subject_token"), ".")
				require.Len(t, parts, 2)
				require.NoError(t, storage.DeleteAccessTokenSession(context.Background(), parts[1]))
			},
			wantStatus:            http.StatusUnauthorized,
			wantErrorType:         "request_unauthorized",
			wantErrorDescContains: `Invalid 'subject_token' parameter value.`,
		},
		{
			name:              "valid access token, but it has already expired",
			authcodeExchange:  doValidAuthCodeExchange,
			requestedAudience: "some-workload-cluster",
			modifyStorage: func(t *testing.T, storage *storage.KubeStorage, secrets v1.SecretInterface, pendingRequest *http.Request) {
				// The fosite storage APIs don't offer a way to update an access token, so we will instead find the underlying
				// storage Secret and update it in a more manual way. First get the access token's signature.
				parts := strings.Split(pendingRequest.Form.Get("subject_token"), ".")
				require.Len(t, parts, 2)
				// Find the storage Secret for the access token by using its signature to compute the Secret name.
				accessTokenSignature := parts[1]
				accessTokenSecretName := getSecretNameFromSignature(t, accessTokenSignature, "access-token") // "access-token" is the storage type used in the Secret's name
				accessTokenSecret, err := secrets.Get(context.Background(), accessTokenSecretName, metav1.GetOptions{})
				require.NoError(t, err)
				// Parse the session from the storage Secret.
				savedSessionJSON := accessTokenSecret.Data["pinniped-storage-data"]
				// Declare the appropriate empty struct, similar to how our kubestorage implementation
				// of GetAccessTokenSession() does when parsing a session from a storage Secret.
				accessTokenSession := &accesstoken.Session{
					Request: &fosite.Request{
						Client:  &clientregistry.Client{},
						Session: &psession.PinnipedSession{},
					},
				}
				// Parse the session JSON and fill the empty struct with its data.
				err = json.Unmarshal(savedSessionJSON, accessTokenSession)
				require.NoError(t, err)
				// Change the access token's expiration time to be one hour ago, so it will be considered already expired.
				oneHourAgoInUTC := time.Now().UTC().Add(-1 * time.Hour)
				accessTokenSession.Request.Session.(*psession.PinnipedSession).Fosite.SetExpiresAt(fosite.AccessToken, oneHourAgoInUTC)
				// Write the updated session back to the access token's storage Secret.
				updatedSessionJSON, err := json.Marshal(accessTokenSession)
				require.NoError(t, err)
				accessTokenSecret.Data["pinniped-storage-data"] = updatedSessionJSON
				_, err = secrets.Update(context.Background(), accessTokenSecret, metav1.UpdateOptions{})
				require.NoError(t, err)
				// Just to be sure that this test setup is valid, confirm that the code above correctly updated the
				// access token's expiration time by reading it again, this time performing the read using the
				// kubestorage API instead of the manual/direct approach used above.
				session, err := storage.GetAccessTokenSession(context.Background(), accessTokenSignature, nil)
				require.NoError(t, err)
				expiresAt := session.GetSession().GetExpiresAt(fosite.AccessToken)
				require.Equal(t, oneHourAgoInUTC, expiresAt)
			},
			wantStatus:            http.StatusUnauthorized,
			wantErrorType:         "invalid_token",
			wantErrorDescContains: `Token expired. Access token expired at `,
		},
		{
			name: "access token missing pinniped:request-audience scope",
			authcodeExchange: authcodeExchangeInputs{
				modifyAuthRequest: func(authRequest *http.Request) {
					authRequest.Form.Set("scope", "openid username groups")
				},
				want: tokenEndpointResponseExpectedValues{
					wantStatus:            http.StatusOK,
					wantClientID:          pinnipedCLIClientID,
					wantSuccessBodyFields: []string{"id_token", "access_token", "token_type", "expires_in", "scope"},
					wantRequestedScopes:   []string{"openid", "username", "groups"},
					wantGrantedScopes:     []string{"openid", "username", "groups"},
					wantUsername:          goodUsername,
					wantGroups:            goodGroups,
				},
			},
			requestedAudience:     "some-workload-cluster",
			wantStatus:            http.StatusForbidden,
			wantErrorType:         "access_denied",
			wantErrorDescContains: `Missing the 'pinniped:request-audience' scope.`,
		},
		{
			name: "access token missing openid scope",
			authcodeExchange: authcodeExchangeInputs{
				modifyAuthRequest: func(authRequest *http.Request) {
					authRequest.Form.Set("scope", "pinniped:request-audience username groups")
				},
				want: tokenEndpointResponseExpectedValues{
					wantStatus:            http.StatusOK,
					wantClientID:          pinnipedCLIClientID,
					wantSuccessBodyFields: []string{"access_token", "token_type", "expires_in", "scope"},
					wantRequestedScopes:   []string{"pinniped:request-audience", "username", "groups"},
					wantGrantedScopes:     []string{"pinniped:request-audience", "username", "groups"},
					wantUsername:          goodUsername,
					wantGroups:            goodGroups,
				},
			},
			requestedAudience:     "some-workload-cluster",
			wantStatus:            http.StatusForbidden,
			wantErrorType:         "access_denied",
			wantErrorDescContains: `Missing the 'openid' scope.`,
		},
		{
			name: "token minting failure",
			authcodeExchange: authcodeExchangeInputs{
				modifyAuthRequest: func(authRequest *http.Request) {
					authRequest.Form.Set("scope", "openid pinniped:request-audience username groups")
				},
				// Fail to fetch a JWK signing key after the authcode exchange has happened.
				makeJwksSigningKeyAndProvider: func(t *testing.T, issuer string) (*ecdsa.PrivateKey, jwks.DynamicJWKSProvider) {
					jwtSigningKey, jwkProvider := generateJWTSigningKeyAndJWKSProvider(t, goodIssuer)
					return jwtSigningKey, &singleUseJWKProvider{DynamicJWKSProvider: jwkProvider}
				},
				want: successfulAuthCodeExchange,
			},
			requestedAudience:     "some-workload-cluster",
			wantStatus:            http.StatusServiceUnavailable,
			wantErrorType:         "temporarily_unavailable",
			wantErrorDescContains: `The authorization server is currently unable to handle the request`,
		},
	}
	for _, test := range tests {
		t.Run(test.name, func(t *testing.T) {
			t.Parallel()

			// Authcode exchange doesn't use the upstream provider cache, so just pass an empty cache.
			subject, rsp, _, _, secrets, storage := exchangeAuthcodeForTokens(t,
				test.authcodeExchange, testidplister.NewUpstreamIDPListerBuilder().BuildFederationDomainIdentityProvidersListerFinder(), test.kubeResources)
			var parsedAuthcodeExchangeResponseBody map[string]any
			require.NoError(t, json.Unmarshal(rsp.Body.Bytes(), &parsedAuthcodeExchangeResponseBody))

			request := happyTokenExchangeRequest(test.requestedAudience, parsedAuthcodeExchangeResponseBody["access_token"].(string))
			if test.modifyStorage != nil {
				test.modifyStorage(t, storage, secrets, request)
			}
			if test.modifyRequestParams != nil {
				test.modifyRequestParams(t, request.Form)
			}

			req := httptest.NewRequest("POST", "/token/exchange/path/shouldn't/matter", body(request.Form).ReadCloser())
			req.Header.Set("Content-Type", "application/x-www-form-urlencoded")
			rsp = httptest.NewRecorder()

			if test.modifyRequestHeaders != nil {
				test.modifyRequestHeaders(req)
			}

			// Measure the secrets in storage after the auth code flow.
			existingSecrets, err := secrets.List(context.Background(), metav1.ListOptions{})
			require.NoError(t, err)

			// Wait one second before performing the token exchange so we can see that the new ID token has new issued
			// at and expires at dates which are newer than the old tokens.
			time.Sleep(1 * time.Second)

			// Perform the token exchange.
			approxRequestTime := time.Now()
			subject.ServeHTTP(rsp, req)
			t.Logf("response: %#v", rsp)
			t.Logf("response body: %q", rsp.Body.String())

			require.Equal(t, test.wantStatus, rsp.Code)
			testutil.RequireEqualContentType(t, rsp.Header().Get("Content-Type"), "application/json")

			var parsedResponseBody map[string]any
			require.NoError(t, json.Unmarshal(rsp.Body.Bytes(), &parsedResponseBody))

			if rsp.Code != http.StatusOK {
				// All error responses should have two JSON keys.
				require.Len(t, parsedResponseBody, 2)

				errorType := parsedResponseBody["error"]
				require.NotEmpty(t, errorType)
				require.Equal(t, test.wantErrorType, errorType)

				errorDesc := parsedResponseBody["error_description"]
				require.NotEmpty(t, errorDesc)
				require.Contains(t, errorDesc, test.wantErrorDescContains)

				// The remaining assertions apply only to the happy path.
				return
			}

			claimsOfFirstIDToken := map[string]any{}
			originalIDToken := parsedAuthcodeExchangeResponseBody["id_token"].(string)
			firstIDTokenDecoded, _ := josejwt.ParseSigned(originalIDToken)
			err = firstIDTokenDecoded.UnsafeClaimsWithoutVerification(&claimsOfFirstIDToken)
			require.NoError(t, err)

			require.Contains(t, parsedResponseBody, "access_token")
			require.Equal(t, "N_A", parsedResponseBody["token_type"])
			require.Equal(t, "urn:ietf:params:oauth:token-type:jwt", parsedResponseBody["issued_token_type"])

			// Parse the returned token.
			parsedJWT, err := jose.ParseSigned(parsedResponseBody["access_token"].(string))
			require.NoError(t, err)
			var tokenClaims map[string]any
			require.NoError(t, json.Unmarshal(parsedJWT.UnsafePayloadWithoutVerification(), &tokenClaims))

			// Make sure that these are the only fields in the token.
			idTokenFields := []string{"sub", "aud", "iss", "jti", "auth_time", "exp", "iat", "rat", "username", "azp"}
			if test.authcodeExchange.want.wantGroups != nil {
				idTokenFields = append(idTokenFields, "groups")
			}
			if len(test.authcodeExchange.want.wantAdditionalClaims) > 0 {
				idTokenFields = append(idTokenFields, "additionalClaims")
			}
			require.ElementsMatch(t, idTokenFields, getMapKeys(tokenClaims))

			// Assert that the returned token has expected claims values.
			require.NotEmpty(t, tokenClaims["jti"])
			require.NotEmpty(t, tokenClaims["auth_time"])
			require.NotEmpty(t, tokenClaims["exp"])
			require.NotEmpty(t, tokenClaims["iat"])
			require.NotEmpty(t, tokenClaims["rat"])
			require.Len(t, tokenClaims["aud"], 1)
			require.Contains(t, tokenClaims["aud"], test.requestedAudience)
			require.Equal(t, test.authcodeExchange.want.wantClientID, tokenClaims["azp"])
			require.Equal(t, goodSubject, tokenClaims["sub"])
			require.Equal(t, goodIssuer, tokenClaims["iss"])
			if test.authcodeExchange.want.wantUsername != "" {
				require.Equal(t, test.authcodeExchange.want.wantUsername, tokenClaims["username"])
			} else {
				require.Nil(t, tokenClaims["username"])
			}
			if test.authcodeExchange.want.wantGroups != nil {
				require.Equal(t, toSliceOfInterface(test.authcodeExchange.want.wantGroups), tokenClaims["groups"])
			} else {
				require.Nil(t, tokenClaims["groups"])
			}

			if len(test.authcodeExchange.want.wantAdditionalClaims) > 0 {
				require.Equal(t, test.authcodeExchange.want.wantAdditionalClaims, tokenClaims["additionalClaims"])
			}
			additionalClaims, ok := tokenClaims["additionalClaims"].(map[string]any)
			if ok && tokenClaims["additionalClaims"] != nil {
				require.True(t, len(additionalClaims) > 0, "additionalClaims may never be present and empty in the id token")
			}

			// Also assert that some are the same as the original downstream ID token.
			requireClaimsAreEqual(t, "iss", claimsOfFirstIDToken, tokenClaims)       // issuer
			requireClaimsAreEqual(t, "sub", claimsOfFirstIDToken, tokenClaims)       // subject
			requireClaimsAreEqual(t, "rat", claimsOfFirstIDToken, tokenClaims)       // requested at
			requireClaimsAreEqual(t, "auth_time", claimsOfFirstIDToken, tokenClaims) // auth time
			if len(test.authcodeExchange.want.wantAdditionalClaims) > 0 {
				requireClaimsAreEqual(t, "additionalClaims", claimsOfFirstIDToken, tokenClaims)
			}

			// Also assert which are the different from the original downstream ID token.
			requireClaimsAreNotEqual(t, "jti", claimsOfFirstIDToken, tokenClaims) // JWT ID
			requireClaimsAreNotEqual(t, "aud", claimsOfFirstIDToken, tokenClaims) // audience
			requireClaimsAreNotEqual(t, "iat", claimsOfFirstIDToken, tokenClaims) // issued at
			require.Greater(t, tokenClaims["iat"], claimsOfFirstIDToken["iat"])
			requireClaimsAreNotEqual(t, "exp", claimsOfFirstIDToken, tokenClaims) // expires at
			if test.authcodeExchange.want.wantIDTokenLifetimeSeconds == 0 {
				// If the ID token lifetime of the original ID token was not customized by configuration,
				// then both the original and new ID tokens should have default 2-minute lifetimes, with the
				// clock starting for each at token issuing time. Therefore, the new one should expire
				// after the original one (i.e. a moving 2-minute window).
				require.Greater(t, tokenClaims["exp"], claimsOfFirstIDToken["exp"])
			}

			// Assert that the timestamps in the token are approximately as expected.
			// When dynamic clients are configured to have a custom ID token lifetime, that does not apply to
			// token exchanges. Therefore, we can always assert that the lifetime of the new ID token is always
			// the default lifetime.
			expiresAtAsFloat, ok := tokenClaims["exp"].(float64)
			require.True(t, ok, "expected exp claim to be a float64")
			expiresAt := time.Unix(int64(expiresAtAsFloat), 0)
			testutil.RequireTimeInDelta(t, approxRequestTime.UTC().Add(idTokenExpirationSeconds*time.Second), expiresAt, timeComparisonFudge)
			issuedAtAsFloat, ok := tokenClaims["iat"].(float64)
			require.True(t, ok, "expected iat claim to be a float64")
			issuedAt := time.Unix(int64(issuedAtAsFloat), 0)
			testutil.RequireTimeInDelta(t, approxRequestTime.UTC(), issuedAt, timeComparisonFudge)
			// The difference between iat (issued at) and exp (expires at) claims should be exactly the lifetime seconds.
			require.Equal(t, int64(idTokenExpirationSeconds), int64(expiresAtAsFloat)-int64(issuedAtAsFloat),
				"ID token lifetime was not the expected value")

			// Assert that nothing in storage has been modified.
			newSecrets, err := secrets.List(context.Background(), metav1.ListOptions{})
			require.NoError(t, err)
			require.ElementsMatch(t, existingSecrets.Items, newSecrets.Items)
		})
	}
}

type refreshRequestInputs struct {
	modifyTokenRequest func(tokenRequest *http.Request, refreshToken string, accessToken string)
	want               tokenEndpointResponseExpectedValues
}

func TestRefreshGrant(t *testing.T) {
	const (
		oidcUpstreamName                  = "some-oidc-idp"
		oidcUpstreamResourceUID           = "oidc-resource-uid"
		oidcUpstreamType                  = "oidc"
		oidcUpstreamInitialRefreshToken   = "initial-upstream-refresh-token"
		oidcUpstreamRefreshedIDToken      = "fake-refreshed-id-token"
		oidcUpstreamRefreshedRefreshToken = "fake-refreshed-refresh-token"
		oidcUpstreamAccessToken           = "fake-upstream-access-token" //nolint:gosec

		ldapUpstreamName        = "some-ldap-idp"
		ldapUpstreamResourceUID = "ldap-resource-uid"
		ldapUpstreamType        = "ldap"
		ldapUpstreamDN          = "some-ldap-user-dn"

		activeDirectoryUpstreamName        = "some-ad-idp"
		activeDirectoryUpstreamResourceUID = "ad-resource-uid"
		activeDirectoryUpstreamType        = "activedirectory"
		activeDirectoryUpstreamDN          = "some-ad-user-dn"

		githubUpstreamName        = "some-github-idp"
		githubUpstreamResourceUID = "github-resource-uid"
		githubUpstreamType        = "github"
		githubUpstreamAccessToken = "some-opaque-access-token-from-github" //nolint:gosec // this is not a credential

		transformationUsernamePrefix = "username_prefix:"
		transformationGroupsPrefix   = "groups_prefix:"
	)

	ldapUpstreamURL, _ := url.Parse("some-url")

	// The below values are funcs so every test can have its own copy of the objects, to avoid data races
	// in these parallel tests.

	upstreamOIDCIdentityProviderBuilder := func() *oidctestutil.TestUpstreamOIDCIdentityProviderBuilder {
		return oidctestutil.NewTestUpstreamOIDCIdentityProviderBuilder().
			WithName(oidcUpstreamName).
			WithResourceUID(oidcUpstreamResourceUID)
	}

	upstreamGitHubIdentityProviderBuilder := func() *oidctestutil.TestUpstreamGitHubIdentityProviderBuilder {
		goodGitHubUser := &upstreamprovider.GitHubUser{
			Username:          goodUsername,
			Groups:            goodGroups,
			DownstreamSubject: goodSubject,
		}
		return oidctestutil.NewTestUpstreamGitHubIdentityProviderBuilder().
			WithName(githubUpstreamName).
			WithResourceUID(githubUpstreamResourceUID).
			WithUser(goodGitHubUser)
	}

	initialUpstreamOIDCRefreshTokenCustomSessionData := func() *psession.CustomSessionData {
		return &psession.CustomSessionData{
			Username:         goodUsername,
			UpstreamUsername: goodUsername,
			UpstreamGroups:   goodGroups,
			ProviderName:     oidcUpstreamName,
			ProviderUID:      oidcUpstreamResourceUID,
			ProviderType:     oidcUpstreamType,
			OIDC: &psession.OIDCSessionData{
				UpstreamRefreshToken: oidcUpstreamInitialRefreshToken,
				UpstreamSubject:      goodUpstreamSubject,
				UpstreamIssuer:       goodIssuer,
			},
		}
	}

	initialUpstreamGitHubCustomSessionData := func() *psession.CustomSessionData {
		return &psession.CustomSessionData{
			Username:         goodUsername,
			UpstreamUsername: goodUsername,
			UpstreamGroups:   goodGroups,
			ProviderName:     githubUpstreamName,
			ProviderUID:      githubUpstreamResourceUID,
			ProviderType:     githubUpstreamType,
			GitHub: &psession.GitHubSessionData{
				UpstreamAccessToken: githubUpstreamAccessToken,
			},
		}
	}

	initialUpstreamOIDCRefreshTokenCustomSessionDataWithUsername := func(downstreamUsername string) *psession.CustomSessionData {
		customSessionData := initialUpstreamOIDCRefreshTokenCustomSessionData()
		customSessionData.Username = downstreamUsername
		return customSessionData
	}

	initialUpstreamOIDCAccessTokenCustomSessionData := func() *psession.CustomSessionData {
		return &psession.CustomSessionData{
			Username:         goodUsername,
			UpstreamUsername: goodUsername,
			UpstreamGroups:   goodGroups,
			ProviderName:     oidcUpstreamName,
			ProviderUID:      oidcUpstreamResourceUID,
			ProviderType:     oidcUpstreamType,
			OIDC: &psession.OIDCSessionData{
				UpstreamAccessToken: oidcUpstreamAccessToken,
				UpstreamSubject:     goodUpstreamSubject,
				UpstreamIssuer:      goodIssuer,
			},
		}
	}

	upstreamOIDCCustomSessionDataWithNewRefreshToken := func(newRefreshToken string) *psession.CustomSessionData {
		sessionData := initialUpstreamOIDCRefreshTokenCustomSessionData()
		sessionData.OIDC.UpstreamRefreshToken = newRefreshToken
		return sessionData
	}

	upstreamOIDCCustomSessionDataWithNewRefreshTokenWithUsername := func(newRefreshToken string, downstreamUsername string) *psession.CustomSessionData {
		sessionData := initialUpstreamOIDCRefreshTokenCustomSessionDataWithUsername(downstreamUsername)
		sessionData.OIDC.UpstreamRefreshToken = newRefreshToken
		return sessionData
	}

	happyOIDCUpstreamRefreshCall := func() *expectedOIDCUpstreamRefresh {
		return &expectedOIDCUpstreamRefresh{
			performedByUpstreamName: oidcUpstreamName,
			args: &oidctestutil.PerformOIDCRefreshArgs{
				Ctx:          nil, // this will be filled in with the actual request context by the test below
				RefreshToken: oidcUpstreamInitialRefreshToken,
			},
		}
	}

	happyGitHubUpstreamRefreshCall := func() *expectedGithubUpstreamRefresh {
		return &expectedGithubUpstreamRefresh{
			performedByUpstreamName: githubUpstreamName,
			args: &oidctestutil.GetUserArgs{
				Ctx:            nil, // this will be filled in with the actual request context by the test below
				AccessToken:    githubUpstreamAccessToken,
				IDPDisplayName: githubUpstreamName,
			},
		}
	}

	happyLDAPUpstreamRefreshCall := func() *expectedLDAPUpstreamRefresh {
		return &expectedLDAPUpstreamRefresh{
			performedByUpstreamName: ldapUpstreamName,
			args: &oidctestutil.PerformLDAPRefreshArgs{
				Ctx: nil, // this will be filled in with the actual request context by the test below
				StoredRefreshAttributes: upstreamprovider.LDAPRefreshAttributes{
					Username:             goodUsername,
					Subject:              goodSubject,
					DN:                   ldapUpstreamDN,
					Groups:               goodGroups,
					AdditionalAttributes: nil,
				},
				IDPDisplayName: ldapUpstreamName,
			},
		}
	}

	happyActiveDirectoryUpstreamRefreshCall := func() *expectedLDAPUpstreamRefresh {
		return &expectedLDAPUpstreamRefresh{
			performedByUpstreamName: activeDirectoryUpstreamName,
			args: &oidctestutil.PerformLDAPRefreshArgs{
				Ctx: nil, // this will be filled in with the actual request context by the test below
				StoredRefreshAttributes: upstreamprovider.LDAPRefreshAttributes{
					Username:             goodUsername,
					Subject:              goodSubject,
					DN:                   activeDirectoryUpstreamDN,
					Groups:               goodGroups,
					AdditionalAttributes: nil,
				},
				IDPDisplayName: activeDirectoryUpstreamName,
			},
		}
	}

	happyUpstreamValidateTokenCall := func(expectedTokens *oauth2.Token, requireIDToken bool) *expectedOIDCUpstreamValidateTokens {
		return &expectedOIDCUpstreamValidateTokens{
			performedByUpstreamName: oidcUpstreamName,
			args: &oidctestutil.ValidateTokenAndMergeWithUserInfoArgs{
				Ctx:                  nil, // this will be filled in with the actual request context by the test below
				Tok:                  expectedTokens,
				ExpectedIDTokenNonce: "", // always expect empty string
				RequireUserInfo:      false,
				RequireIDToken:       requireIDToken,
			},
		}
	}

	happyAuthcodeExchangeTokenResponseForOpenIDAndOfflineAccess := func(wantCustomSessionDataStored *psession.CustomSessionData) tokenEndpointResponseExpectedValues {
		want := tokenEndpointResponseExpectedValues{
			wantStatus:                  http.StatusOK,
			wantClientID:                pinnipedCLIClientID,
			wantSuccessBodyFields:       []string{"id_token", "refresh_token", "access_token", "token_type", "expires_in", "scope"},
			wantRequestedScopes:         []string{"openid", "offline_access", "username", "groups"},
			wantGrantedScopes:           []string{"openid", "offline_access", "username", "groups"},
			wantCustomSessionDataStored: wantCustomSessionDataStored,
			wantUsername:                goodUsername,
			wantGroups:                  goodGroups,
		}
		return want
	}

	happyAuthcodeExchangeTokenResponseForOpenIDAndOfflineAccessWithUsernameAndGroups := func(wantCustomSessionDataStored *psession.CustomSessionData, wantDownstreamUsername string, wantDownsteamGroups []string) tokenEndpointResponseExpectedValues {
		want := happyAuthcodeExchangeTokenResponseForOpenIDAndOfflineAccess(wantCustomSessionDataStored)
		want.wantUsername = wantDownstreamUsername
		want.wantGroups = wantDownsteamGroups
		return want
	}

	withWantDynamicClientID := func(w tokenEndpointResponseExpectedValues) tokenEndpointResponseExpectedValues {
		w.wantClientID = dynamicClientID
		return w
	}

	modifyRefreshTokenRequestWithDynamicClientAuth := func(tokenRequest *http.Request, refreshToken string, accessToken string) {
		tokenRequest.Body = happyRefreshRequestBody(refreshToken).WithClientID("").ReadCloser() // No client_id in body.
		tokenRequest.SetBasicAuth(dynamicClientID, testutil.PlaintextPassword1)                 // Use basic auth header instead.
	}

	happyRefreshTokenResponseForOpenIDAndOfflineAccess := func(wantCustomSessionDataStored *psession.CustomSessionData, expectToValidateToken *oauth2.Token) tokenEndpointResponseExpectedValues {
		// Should always have some custom session data stored. The other expectations happens to be the
		// same as the same values as the authcode exchange case.
		want := happyAuthcodeExchangeTokenResponseForOpenIDAndOfflineAccess(wantCustomSessionDataStored)
		// Should always try to perform an upstream refresh.
		want.wantOIDCUpstreamRefreshCall = happyOIDCUpstreamRefreshCall()
		if expectToValidateToken != nil {
			want.wantUpstreamOIDCValidateTokenCall = happyUpstreamValidateTokenCall(expectToValidateToken, true)
		}
		return want
	}

	happyRefreshTokenResponseForOpenIDAndOfflineAccessWithUsernameAndGroups := func(wantCustomSessionDataStored *psession.CustomSessionData, expectToValidateToken *oauth2.Token, wantDownstreamUsername string, wantDownstreamGroups []string) tokenEndpointResponseExpectedValues {
		// Should always have some custom session data stored. The other expectations happens to be the
		// same as the same values as the authcode exchange case.
		want := happyAuthcodeExchangeTokenResponseForOpenIDAndOfflineAccessWithUsernameAndGroups(wantCustomSessionDataStored, wantDownstreamUsername, wantDownstreamGroups)
		// Should always try to perform an upstream refresh.
		want.wantOIDCUpstreamRefreshCall = happyOIDCUpstreamRefreshCall()
		if expectToValidateToken != nil {
			want.wantUpstreamOIDCValidateTokenCall = happyUpstreamValidateTokenCall(expectToValidateToken, true)
		}
		return want
	}

<<<<<<< HEAD
	happyRefreshTokenResponseForOpenIDAndOfflineAccessWithAdditionalClaims := func(wantCustomSessionDataStored *psession.CustomSessionData, expectToValidateToken *oauth2.Token, wantAdditionalClaims map[string]any) tokenEndpointResponseExpectedValues {
=======
	happyRefreshTokenResponseForGitHubAndOfflineAccessWithUsernameAndGroups := func(wantCustomSessionDataStored *psession.CustomSessionData, wantDownstreamUsername string, wantDownstreamGroups []string) tokenEndpointResponseExpectedValues {
		// Should always have some custom session data stored. The other expectations happens to be the
		// same as the same values as the authcode exchange case.
		want := happyAuthcodeExchangeTokenResponseForOpenIDAndOfflineAccessWithUsernameAndGroups(wantCustomSessionDataStored, wantDownstreamUsername, wantDownstreamGroups)
		// Should always try to perform an upstream refresh.
		want.wantGithubUpstreamRefreshCall = happyGitHubUpstreamRefreshCall()
		return want
	}

	happyRefreshTokenResponseForOpenIDAndOfflineAccessWithAdditionalClaims := func(wantCustomSessionDataStored *psession.CustomSessionData, expectToValidateToken *oauth2.Token, wantAdditionalClaims map[string]interface{}) tokenEndpointResponseExpectedValues {
>>>>>>> 8ac2dc2e
		want := happyRefreshTokenResponseForOpenIDAndOfflineAccess(wantCustomSessionDataStored, expectToValidateToken)
		want.wantAdditionalClaims = wantAdditionalClaims
		return want
	}

	happyRefreshTokenResponseForLDAP := func(wantCustomSessionDataStored *psession.CustomSessionData) tokenEndpointResponseExpectedValues {
		want := happyAuthcodeExchangeTokenResponseForOpenIDAndOfflineAccess(wantCustomSessionDataStored)
		want.wantLDAPUpstreamRefreshCall = happyLDAPUpstreamRefreshCall()
		return want
	}

	happyRefreshTokenResponseForLDAPWithUsernameAndGroups := func(wantCustomSessionDataStored *psession.CustomSessionData, wantDownstreamUsername string, wantDownstreamGroups []string) tokenEndpointResponseExpectedValues {
		want := happyAuthcodeExchangeTokenResponseForOpenIDAndOfflineAccessWithUsernameAndGroups(wantCustomSessionDataStored, wantDownstreamUsername, wantDownstreamGroups)
		want.wantLDAPUpstreamRefreshCall = happyLDAPUpstreamRefreshCall()
		return want
	}

	happyRefreshTokenResponseForActiveDirectory := func(wantCustomSessionDataStored *psession.CustomSessionData) tokenEndpointResponseExpectedValues {
		want := happyAuthcodeExchangeTokenResponseForOpenIDAndOfflineAccess(wantCustomSessionDataStored)
		want.wantActiveDirectoryUpstreamRefreshCall = happyActiveDirectoryUpstreamRefreshCall()
		return want
	}

	refreshedUpstreamTokensWithRefreshTokenWithoutIDToken := func() *oauth2.Token {
		return &oauth2.Token{
			AccessToken:  "fake-refreshed-access-token",
			TokenType:    "Bearer",
			RefreshToken: oidcUpstreamRefreshedRefreshToken,
			Expiry:       time.Date(2050, 1, 1, 1, 1, 1, 1, time.UTC),
		}
	}

	refreshedUpstreamTokensWithIDAndRefreshTokens := func() *oauth2.Token {
		return refreshedUpstreamTokensWithRefreshTokenWithoutIDToken().
			WithExtra(map[string]any{"id_token": oidcUpstreamRefreshedIDToken})
	}

	refreshedUpstreamTokensWithIDTokenWithoutRefreshToken := func() *oauth2.Token {
		tokens := refreshedUpstreamTokensWithIDAndRefreshTokens()
		tokens.RefreshToken = "" // remove the refresh token
		return tokens
	}

	happyActiveDirectoryCustomSessionData := &psession.CustomSessionData{
		Username:         goodUsername,
		UpstreamUsername: goodUsername,
		UpstreamGroups:   goodGroups,
		ProviderUID:      activeDirectoryUpstreamResourceUID,
		ProviderName:     activeDirectoryUpstreamName,
		ProviderType:     activeDirectoryUpstreamType,
		ActiveDirectory: &psession.ActiveDirectorySessionData{
			UserDN: activeDirectoryUpstreamDN,
		},
	}

	happyLDAPCustomSessionData := &psession.CustomSessionData{
		Username:         goodUsername,
		UpstreamUsername: goodUsername,
		UpstreamGroups:   goodGroups,
		ProviderUID:      ldapUpstreamResourceUID,
		ProviderName:     ldapUpstreamName,
		ProviderType:     ldapUpstreamType,
		LDAP: &psession.LDAPSessionData{
			UserDN: ldapUpstreamDN,
		},
	}

	happyLDAPCustomSessionDataWithUsername := func(wantDownstreamUsername string) *psession.CustomSessionData {
		copyOfCustomSession := *happyLDAPCustomSessionData
		copyOfLDAP := *(happyLDAPCustomSessionData.LDAP)
		copyOfCustomSession.LDAP = &copyOfLDAP
		copyOfCustomSession.Username = wantDownstreamUsername
		return &copyOfCustomSession
	}

	happyAuthcodeExchangeInputsForOIDCUpstream := authcodeExchangeInputs{
		modifyAuthRequest: func(r *http.Request) { r.Form.Set("scope", "openid offline_access username groups") },
		customSessionData: initialUpstreamOIDCRefreshTokenCustomSessionData(),
		want: happyAuthcodeExchangeTokenResponseForOpenIDAndOfflineAccess(
			initialUpstreamOIDCRefreshTokenCustomSessionData(),
		),
	}

	happyAuthcodeExchangeInputsForGithubUpstream := authcodeExchangeInputs{
		modifyAuthRequest: func(r *http.Request) { r.Form.Set("scope", "openid offline_access username groups") },
		customSessionData: initialUpstreamGitHubCustomSessionData(),
		want: happyAuthcodeExchangeTokenResponseForOpenIDAndOfflineAccess(
			initialUpstreamGitHubCustomSessionData(),
		),
	}

	happyAuthcodeExchangeInputsForLDAPUpstream := authcodeExchangeInputs{
		modifyAuthRequest: func(r *http.Request) { r.Form.Set("scope", "openid offline_access username groups") },
		customSessionData: happyLDAPCustomSessionData,
		want: happyAuthcodeExchangeTokenResponseForOpenIDAndOfflineAccess(
			happyLDAPCustomSessionData,
		),
	}

	prefixUsernameAndGroupsPipeline := transformtestutil.NewPrefixingPipeline(t, transformationUsernamePrefix, transformationGroupsPrefix)
	rejectAuthPipeline := transformtestutil.NewRejectAllAuthPipeline(t)

	tests := []struct {
		name                      string
		idps                      *testidplister.UpstreamIDPListerBuilder
		kubeResources             func(t *testing.T, supervisorClient *supervisorfake.Clientset, kubeClient *fake.Clientset)
		authcodeExchange          authcodeExchangeInputs
		refreshRequest            refreshRequestInputs
		modifyRefreshTokenStorage func(t *testing.T, oauthStore *storage.KubeStorage, secrets v1.SecretInterface, refreshToken string)
	}{
		{
			name: "happy path refresh grant with openid scope granted (id token returned)",
			idps: testidplister.NewUpstreamIDPListerBuilder().WithOIDC(
				upstreamOIDCIdentityProviderBuilder().WithValidatedAndMergedWithUserInfoTokens(&oidctypes.Token{
					IDToken: &oidctypes.IDToken{
						Claims: map[string]any{
							"sub": goodUpstreamSubject,
						},
					},
				}).WithRefreshedTokens(refreshedUpstreamTokensWithIDAndRefreshTokens()).Build()),
			authcodeExchange: happyAuthcodeExchangeInputsForOIDCUpstream,
			refreshRequest: refreshRequestInputs{
				want: happyRefreshTokenResponseForOpenIDAndOfflineAccess(
					upstreamOIDCCustomSessionDataWithNewRefreshToken(oidcUpstreamRefreshedRefreshToken),
					refreshedUpstreamTokensWithIDAndRefreshTokens(),
				),
			},
		},
		{
			name: "happy path refresh grant with OIDC upstream with identity transformations which modify the username and group names",
			idps: testidplister.NewUpstreamIDPListerBuilder().WithOIDC(
				upstreamOIDCIdentityProviderBuilder().WithValidatedAndMergedWithUserInfoTokens(&oidctypes.Token{
					IDToken: &oidctypes.IDToken{
						Claims: map[string]any{
							"sub": goodUpstreamSubject,
						},
					},
				}).WithRefreshedTokens(refreshedUpstreamTokensWithIDAndRefreshTokens()).
					WithTransformsForFederationDomain(prefixUsernameAndGroupsPipeline).Build()),
			authcodeExchange: authcodeExchangeInputs{
				modifyAuthRequest: func(r *http.Request) { r.Form.Set("scope", "openid offline_access username groups") },
				customSessionData: initialUpstreamOIDCRefreshTokenCustomSessionDataWithUsername(transformationUsernamePrefix + goodUsername),
				modifySession: func(session *psession.PinnipedSession) {
					// The authorization flow would have run the transformation pipeline and stored the transformed
					// downstream identity in this part of the session, so simulate that by setting the expected result.
					session.IDTokenClaims().Extra["username"] = transformationUsernamePrefix + goodUsername
					session.IDTokenClaims().Extra["groups"] = testutil.AddPrefixToEach(transformationGroupsPrefix, goodGroups)
				},
				want: happyAuthcodeExchangeTokenResponseForOpenIDAndOfflineAccessWithUsernameAndGroups(
					initialUpstreamOIDCRefreshTokenCustomSessionDataWithUsername(transformationUsernamePrefix+goodUsername),
					transformationUsernamePrefix+goodUsername,
					testutil.AddPrefixToEach(transformationGroupsPrefix, goodGroups),
				),
			},
			refreshRequest: refreshRequestInputs{
				want: happyRefreshTokenResponseForOpenIDAndOfflineAccessWithUsernameAndGroups(
					upstreamOIDCCustomSessionDataWithNewRefreshTokenWithUsername(oidcUpstreamRefreshedRefreshToken, transformationUsernamePrefix+goodUsername),
					refreshedUpstreamTokensWithIDAndRefreshTokens(),
					transformationUsernamePrefix+goodUsername,
					testutil.AddPrefixToEach(transformationGroupsPrefix, goodGroups),
				),
			},
		},
		{
			name: "happy path refresh grant with GitHub upstream",
			idps: testidplister.NewUpstreamIDPListerBuilder().WithGitHub(
				upstreamGitHubIdentityProviderBuilder().Build()),
			authcodeExchange: happyAuthcodeExchangeInputsForGithubUpstream,
			refreshRequest: refreshRequestInputs{
				want: happyRefreshTokenResponseForGitHubAndOfflineAccessWithUsernameAndGroups(
					initialUpstreamGitHubCustomSessionData(),
					goodUsername,
					goodGroups,
				),
			},
		},
		{
			name: "happy path refresh grant with OIDC upstream with identity transformations which modify the username and group names when the upstream refresh does not return new username or groups then it reruns the transformations on the old upstream username and groups",
			idps: testidplister.NewUpstreamIDPListerBuilder().WithOIDC(
				upstreamOIDCIdentityProviderBuilder().WithValidatedAndMergedWithUserInfoTokens(&oidctypes.Token{
					IDToken: &oidctypes.IDToken{
						Claims: map[string]any{},
					},
				}).WithRefreshedTokens(refreshedUpstreamTokensWithRefreshTokenWithoutIDToken()).
					WithTransformsForFederationDomain(prefixUsernameAndGroupsPipeline).Build()),
			authcodeExchange: authcodeExchangeInputs{
				modifyAuthRequest: func(r *http.Request) { r.Form.Set("scope", "openid offline_access username groups") },
				customSessionData: initialUpstreamOIDCRefreshTokenCustomSessionDataWithUsername(transformationUsernamePrefix + goodUsername),
				modifySession: func(session *psession.PinnipedSession) {
					// The authorization flow would have run the transformation pipeline and stored the transformed
					// downstream identity in this part of the session, so simulate that by setting the expected result.
					session.IDTokenClaims().Extra["username"] = transformationUsernamePrefix + goodUsername
					session.IDTokenClaims().Extra["groups"] = testutil.AddPrefixToEach(transformationGroupsPrefix, goodGroups)
				},
				want: happyAuthcodeExchangeTokenResponseForOpenIDAndOfflineAccessWithUsernameAndGroups(
					initialUpstreamOIDCRefreshTokenCustomSessionDataWithUsername(transformationUsernamePrefix+goodUsername),
					transformationUsernamePrefix+goodUsername,
					testutil.AddPrefixToEach(transformationGroupsPrefix, goodGroups),
				),
			},
			refreshRequest: refreshRequestInputs{
				want: tokenEndpointResponseExpectedValues{
					wantStatus:                        http.StatusOK,
					wantClientID:                      pinnipedCLIClientID,
					wantSuccessBodyFields:             []string{"refresh_token", "access_token", "id_token", "token_type", "expires_in", "scope"},
					wantRequestedScopes:               []string{"openid", "offline_access", "username", "groups"},
					wantGrantedScopes:                 []string{"openid", "offline_access", "username", "groups"},
					wantUsername:                      transformationUsernamePrefix + goodUsername,
					wantGroups:                        testutil.AddPrefixToEach(transformationGroupsPrefix, goodGroups),
					wantOIDCUpstreamRefreshCall:       happyOIDCUpstreamRefreshCall(),
					wantUpstreamOIDCValidateTokenCall: happyUpstreamValidateTokenCall(refreshedUpstreamTokensWithRefreshTokenWithoutIDToken(), false),
					wantCustomSessionDataStored:       upstreamOIDCCustomSessionDataWithNewRefreshTokenWithUsername(oidcUpstreamRefreshedRefreshToken, transformationUsernamePrefix+goodUsername),
				},
			},
		},
		{
			name: "refresh grant with OIDC upstream with identity transformations which modify the username and group names when the downstream username has changed compared to initial login",
			idps: testidplister.NewUpstreamIDPListerBuilder().WithOIDC(
				upstreamOIDCIdentityProviderBuilder().WithValidatedAndMergedWithUserInfoTokens(&oidctypes.Token{
					IDToken: &oidctypes.IDToken{
						Claims: map[string]any{
							"sub": goodUpstreamSubject,
						},
					},
				}).WithRefreshedTokens(refreshedUpstreamTokensWithIDAndRefreshTokens()).
					WithTransformsForFederationDomain(prefixUsernameAndGroupsPipeline).Build()),
			authcodeExchange: authcodeExchangeInputs{
				modifyAuthRequest: func(r *http.Request) { r.Form.Set("scope", "openid offline_access username groups") },
				customSessionData: initialUpstreamOIDCRefreshTokenCustomSessionDataWithUsername("some_other_transform_prefix:" + goodUsername),
				modifySession: func(session *psession.PinnipedSession) {
					// The authorization flow would have run the transformation pipeline and stored the transformed
					// downstream identity in this part of the session, so simulate that by setting the expected result.
					session.IDTokenClaims().Extra["username"] = "some_other_transform_prefix:" + goodUsername
					session.IDTokenClaims().Extra["groups"] = testutil.AddPrefixToEach(transformationGroupsPrefix, goodGroups)
				},
				want: happyAuthcodeExchangeTokenResponseForOpenIDAndOfflineAccessWithUsernameAndGroups(
					initialUpstreamOIDCRefreshTokenCustomSessionDataWithUsername("some_other_transform_prefix:"+goodUsername),
					"some_other_transform_prefix:"+goodUsername,
					testutil.AddPrefixToEach(transformationGroupsPrefix, goodGroups),
				),
			},
			refreshRequest: refreshRequestInputs{
				want: tokenEndpointResponseExpectedValues{
					wantOIDCUpstreamRefreshCall:       happyOIDCUpstreamRefreshCall(),
					wantUpstreamOIDCValidateTokenCall: happyUpstreamValidateTokenCall(refreshedUpstreamTokensWithIDAndRefreshTokens(), true),
					wantStatus:                        http.StatusUnauthorized,
					wantErrorResponseBody: here.Doc(`
						{
							"error":             "error",
							"error_description": "Error during upstream refresh. Upstream refresh failed."
						}
					`),
				},
			},
		},
		{
			name: "refresh grant with OIDC upstream with identity transformations which reject the auth",
			idps: testidplister.NewUpstreamIDPListerBuilder().WithOIDC(
				upstreamOIDCIdentityProviderBuilder().WithValidatedAndMergedWithUserInfoTokens(&oidctypes.Token{
					IDToken: &oidctypes.IDToken{
						Claims: map[string]any{
							"sub": goodUpstreamSubject,
						},
					},
				}).WithRefreshedTokens(refreshedUpstreamTokensWithIDAndRefreshTokens()).
					WithTransformsForFederationDomain(rejectAuthPipeline).Build()),
			authcodeExchange: authcodeExchangeInputs{
				modifyAuthRequest: func(r *http.Request) { r.Form.Set("scope", "openid offline_access username groups") },
				customSessionData: initialUpstreamOIDCRefreshTokenCustomSessionDataWithUsername(transformationUsernamePrefix + goodUsername),
				modifySession: func(session *psession.PinnipedSession) {
					// The authorization flow would have run the transformation pipeline and stored the transformed
					// downstream identity in this part of the session, so simulate that by setting the expected result.
					session.IDTokenClaims().Extra["username"] = transformationUsernamePrefix + goodUsername
					session.IDTokenClaims().Extra["groups"] = testutil.AddPrefixToEach(transformationGroupsPrefix, goodGroups)
				},
				want: happyAuthcodeExchangeTokenResponseForOpenIDAndOfflineAccessWithUsernameAndGroups(
					initialUpstreamOIDCRefreshTokenCustomSessionDataWithUsername(transformationUsernamePrefix+goodUsername),
					transformationUsernamePrefix+goodUsername,
					testutil.AddPrefixToEach(transformationGroupsPrefix, goodGroups),
				),
			},
			refreshRequest: refreshRequestInputs{
				want: tokenEndpointResponseExpectedValues{
					wantOIDCUpstreamRefreshCall:       happyOIDCUpstreamRefreshCall(),
					wantUpstreamOIDCValidateTokenCall: happyUpstreamValidateTokenCall(refreshedUpstreamTokensWithIDAndRefreshTokens(), true),
					wantStatus:                        http.StatusUnauthorized,
					wantErrorResponseBody: here.Doc(`
						{
							"error":             "error",
							"error_description": "Error during upstream refresh. Upstream refresh rejected by configured identity policy: authentication was rejected by a configured policy."
						}
					`),
				},
			},
		},
		{
			name: "happy path refresh grant with openid scope granted (id token returned) and additionalClaims",
			idps: testidplister.NewUpstreamIDPListerBuilder().WithOIDC(
				upstreamOIDCIdentityProviderBuilder().WithValidatedAndMergedWithUserInfoTokens(&oidctypes.Token{
					IDToken: &oidctypes.IDToken{
						Claims: map[string]any{
							"sub": goodUpstreamSubject,
						},
					},
				}).WithRefreshedTokens(refreshedUpstreamTokensWithIDAndRefreshTokens()).Build()),
			authcodeExchange: authcodeExchangeInputs{
				customSessionData: initialUpstreamOIDCRefreshTokenCustomSessionData(),
				modifyAuthRequest: func(r *http.Request) { r.Form.Set("scope", "openid offline_access username groups") },
				modifySession: func(session *psession.PinnipedSession) {
					session.IDTokenClaims().Extra["additionalClaims"] = map[string]any{
						"upstreamString": "string value",
						"upstreamBool":   true,
						"upstreamArray":  []any{"hello", true},
						"upstreamFloat":  42.0,
						"upstreamInt":    999,
						"upstreamObj": map[string]string{
							"name": "value",
						},
					}
				},
				want: tokenEndpointResponseExpectedValues{
					wantStatus:                  http.StatusOK,
					wantClientID:                pinnipedCLIClientID,
					wantSuccessBodyFields:       []string{"id_token", "refresh_token", "access_token", "token_type", "expires_in", "scope"},
					wantRequestedScopes:         []string{"openid", "offline_access", "username", "groups"},
					wantGrantedScopes:           []string{"openid", "offline_access", "username", "groups"},
					wantCustomSessionDataStored: initialUpstreamOIDCRefreshTokenCustomSessionData(),
					wantUsername:                goodUsername,
					wantGroups:                  goodGroups,
					wantAdditionalClaims: map[string]any{
						"upstreamString": "string value",
						"upstreamBool":   true,
						"upstreamArray":  []any{"hello", true},
						"upstreamFloat":  42.0,
						"upstreamInt":    999.0, // note: this is deserialized as float64
						"upstreamObj": map[string]any{
							"name": "value",
						},
					},
				},
			},
			refreshRequest: refreshRequestInputs{
				want: happyRefreshTokenResponseForOpenIDAndOfflineAccessWithAdditionalClaims(
					upstreamOIDCCustomSessionDataWithNewRefreshToken(oidcUpstreamRefreshedRefreshToken),
					refreshedUpstreamTokensWithIDAndRefreshTokens(),
					map[string]any{
						"upstreamString": "string value",
						"upstreamBool":   true,
						"upstreamArray":  []any{"hello", true},
						"upstreamFloat":  42.0,
						"upstreamInt":    999.0, // note: this is deserialized as float64
						"upstreamObj": map[string]any{
							"name": "value",
						},
					},
				),
			},
		},
		{
			name: "happy path refresh grant with openid scope granted (id token returned) using dynamic client",
			idps: testidplister.NewUpstreamIDPListerBuilder().WithOIDC(
				upstreamOIDCIdentityProviderBuilder().WithValidatedAndMergedWithUserInfoTokens(&oidctypes.Token{
					IDToken: &oidctypes.IDToken{
						Claims: map[string]any{
							"sub": goodUpstreamSubject,
						},
					},
				}).WithRefreshedTokens(refreshedUpstreamTokensWithIDAndRefreshTokens()).Build()),
			kubeResources: addFullyCapableDynamicClientAndSecretToKubeResources,
			authcodeExchange: authcodeExchangeInputs{
				customSessionData: initialUpstreamOIDCRefreshTokenCustomSessionData(),
				modifyAuthRequest: func(r *http.Request) {
					addDynamicClientIDToFormPostBody(r)
					r.Form.Set("scope", "openid offline_access username groups")
				},
				modifyTokenRequest: modifyAuthcodeTokenRequestWithDynamicClientAuth,
				want:               withWantDynamicClientID(happyAuthcodeExchangeTokenResponseForOpenIDAndOfflineAccess(initialUpstreamOIDCRefreshTokenCustomSessionData())),
			},
			refreshRequest: refreshRequestInputs{
				modifyTokenRequest: modifyRefreshTokenRequestWithDynamicClientAuth,
				want: withWantDynamicClientID(happyRefreshTokenResponseForOpenIDAndOfflineAccess(
					upstreamOIDCCustomSessionDataWithNewRefreshToken(oidcUpstreamRefreshedRefreshToken),
					refreshedUpstreamTokensWithIDAndRefreshTokens(),
				)),
			},
		},
		{
			name: "happy path refresh grant with openid scope granted (id token returned) using dynamic client which has custom ID token lifetime configured",
			idps: testidplister.NewUpstreamIDPListerBuilder().WithOIDC(
				upstreamOIDCIdentityProviderBuilder().WithValidatedAndMergedWithUserInfoTokens(&oidctypes.Token{
					IDToken: &oidctypes.IDToken{
						Claims: map[string]any{
							"sub": goodUpstreamSubject,
						},
					},
				}).WithRefreshedTokens(refreshedUpstreamTokensWithIDAndRefreshTokens()).Build()),
			kubeResources: addFullyCapableDynamicClientWithCustomIDTokenLifetimeAndSecretToKubeResources(4242),
			authcodeExchange: authcodeExchangeInputs{
				customSessionData: initialUpstreamOIDCRefreshTokenCustomSessionData(),
				modifyAuthRequest: func(r *http.Request) {
					addDynamicClientIDToFormPostBody(r)
					r.Form.Set("scope", "openid offline_access username groups")
				},
				modifyTokenRequest: modifyAuthcodeTokenRequestWithDynamicClientAuth,
				want: withWantCustomIDTokenLifetime(4242,
					withWantDynamicClientID(
						happyAuthcodeExchangeTokenResponseForOpenIDAndOfflineAccess(initialUpstreamOIDCRefreshTokenCustomSessionData()),
					),
				),
			},
			refreshRequest: refreshRequestInputs{
				modifyTokenRequest: modifyRefreshTokenRequestWithDynamicClientAuth,
				want: withWantCustomIDTokenLifetime(4242,
					withWantDynamicClientID(
						happyRefreshTokenResponseForOpenIDAndOfflineAccess(
							upstreamOIDCCustomSessionDataWithNewRefreshToken(oidcUpstreamRefreshedRefreshToken),
							refreshedUpstreamTokensWithIDAndRefreshTokens(),
						),
					),
				),
			},
		},
		{
			name: "happy path refresh grant with openid scope granted (id token returned) using dynamic client with additional claims",
			idps: testidplister.NewUpstreamIDPListerBuilder().WithOIDC(
				upstreamOIDCIdentityProviderBuilder().WithValidatedAndMergedWithUserInfoTokens(&oidctypes.Token{
					IDToken: &oidctypes.IDToken{
						Claims: map[string]any{
							"sub": goodUpstreamSubject,
						},
					},
				}).WithRefreshedTokens(refreshedUpstreamTokensWithIDAndRefreshTokens()).Build()),
			kubeResources: addFullyCapableDynamicClientAndSecretToKubeResources,
			authcodeExchange: authcodeExchangeInputs{
				customSessionData: initialUpstreamOIDCRefreshTokenCustomSessionData(),
				modifyAuthRequest: func(r *http.Request) {
					addDynamicClientIDToFormPostBody(r)
					r.Form.Set("scope", "openid offline_access username groups")
				},
				modifySession: func(session *psession.PinnipedSession) {
					session.IDTokenClaims().Extra["additionalClaims"] = map[string]any{
						"upstreamString": "string value",
						"upstreamBool":   true,
						"upstreamArray":  []any{"hello", true},
						"upstreamFloat":  42.0,
						"upstreamInt":    999,
						"upstreamObj": map[string]string{
							"name": "value",
						},
					}
				},
				modifyTokenRequest: modifyAuthcodeTokenRequestWithDynamicClientAuth,
				want: tokenEndpointResponseExpectedValues{
					wantStatus:                  http.StatusOK,
					wantClientID:                dynamicClientID,
					wantSuccessBodyFields:       []string{"id_token", "refresh_token", "access_token", "token_type", "expires_in", "scope"},
					wantRequestedScopes:         []string{"openid", "offline_access", "username", "groups"},
					wantGrantedScopes:           []string{"openid", "offline_access", "username", "groups"},
					wantCustomSessionDataStored: initialUpstreamOIDCRefreshTokenCustomSessionData(),
					wantUsername:                goodUsername,
					wantGroups:                  goodGroups,
					wantAdditionalClaims: map[string]any{
						"upstreamString": "string value",
						"upstreamBool":   true,
						"upstreamArray":  []any{"hello", true},
						"upstreamFloat":  42.0,
						"upstreamInt":    999.0, // note: this is deserialized as float64
						"upstreamObj": map[string]any{
							"name": "value",
						},
					},
				},
			},
			refreshRequest: refreshRequestInputs{
				modifyTokenRequest: modifyRefreshTokenRequestWithDynamicClientAuth,
				want: withWantDynamicClientID(happyRefreshTokenResponseForOpenIDAndOfflineAccessWithAdditionalClaims(
					upstreamOIDCCustomSessionDataWithNewRefreshToken(oidcUpstreamRefreshedRefreshToken),
					refreshedUpstreamTokensWithIDAndRefreshTokens(),
					map[string]any{
						"upstreamString": "string value",
						"upstreamBool":   true,
						"upstreamArray":  []any{"hello", true},
						"upstreamFloat":  42.0,
						"upstreamInt":    999.0, // note: this is deserialized as float64
						"upstreamObj": map[string]any{
							"name": "value",
						},
					},
				)),
			},
		},
		{
			name: "happy path refresh grant with upstream username claim but without downstream username scope granted, using dynamic client",
			idps: testidplister.NewUpstreamIDPListerBuilder().WithOIDC(
				upstreamOIDCIdentityProviderBuilder().WithUsernameClaim("username-claim").WithValidatedAndMergedWithUserInfoTokens(&oidctypes.Token{
					IDToken: &oidctypes.IDToken{
						Claims: map[string]any{
							"some-claim":     "some-value",
							"sub":            goodUpstreamSubject,
							"username-claim": goodUsername,
						},
					},
				}).WithRefreshedTokens(refreshedUpstreamTokensWithIDAndRefreshTokens()).Build()),
			kubeResources: addFullyCapableDynamicClientAndSecretToKubeResources,
			authcodeExchange: authcodeExchangeInputs{
				customSessionData: initialUpstreamOIDCRefreshTokenCustomSessionData(),
				modifyAuthRequest: func(r *http.Request) {
					addDynamicClientIDToFormPostBody(r)
					r.Form.Set("scope", "openid offline_access groups")
				},
				modifyTokenRequest: modifyAuthcodeTokenRequestWithDynamicClientAuth,
				want: withWantDynamicClientID(tokenEndpointResponseExpectedValues{
					wantStatus:                  http.StatusOK,
					wantClientID:                dynamicClientID,
					wantSuccessBodyFields:       []string{"id_token", "refresh_token", "access_token", "token_type", "expires_in", "scope"},
					wantRequestedScopes:         []string{"openid", "offline_access", "groups"},
					wantGrantedScopes:           []string{"openid", "offline_access", "groups"},
					wantCustomSessionDataStored: initialUpstreamOIDCRefreshTokenCustomSessionData(),
					wantUsername:                "",
					wantGroups:                  goodGroups,
				}),
			},
			refreshRequest: refreshRequestInputs{
				modifyTokenRequest: modifyRefreshTokenRequestWithDynamicClientAuth,
				want: withWantDynamicClientID(tokenEndpointResponseExpectedValues{
					wantStatus:                        http.StatusOK,
					wantClientID:                      dynamicClientID,
					wantSuccessBodyFields:             []string{"id_token", "refresh_token", "access_token", "token_type", "expires_in", "scope"},
					wantRequestedScopes:               []string{"openid", "offline_access", "groups"},
					wantGrantedScopes:                 []string{"openid", "offline_access", "groups"},
					wantCustomSessionDataStored:       upstreamOIDCCustomSessionDataWithNewRefreshToken(oidcUpstreamRefreshedRefreshToken),
					wantUsername:                      "",
					wantGroups:                        goodGroups,
					wantOIDCUpstreamRefreshCall:       happyOIDCUpstreamRefreshCall(),
					wantUpstreamOIDCValidateTokenCall: happyUpstreamValidateTokenCall(refreshedUpstreamTokensWithIDAndRefreshTokens(), true),
				}),
			},
		},
		{
			name: "refresh grant with unchanged username claim",
			idps: testidplister.NewUpstreamIDPListerBuilder().WithOIDC(
				upstreamOIDCIdentityProviderBuilder().WithUsernameClaim("username-claim").WithValidatedAndMergedWithUserInfoTokens(&oidctypes.Token{
					IDToken: &oidctypes.IDToken{
						Claims: map[string]any{
							"some-claim":     "some-value",
							"sub":            goodUpstreamSubject,
							"username-claim": goodUsername,
						},
					},
				}).WithRefreshedTokens(refreshedUpstreamTokensWithIDAndRefreshTokens()).Build()),
			authcodeExchange: happyAuthcodeExchangeInputsForOIDCUpstream,
			refreshRequest: refreshRequestInputs{
				want: happyRefreshTokenResponseForOpenIDAndOfflineAccess(
					upstreamOIDCCustomSessionDataWithNewRefreshToken(oidcUpstreamRefreshedRefreshToken),
					refreshedUpstreamTokensWithIDAndRefreshTokens(),
				),
			},
		},
		{
			name: "refresh grant when the customsessiondata has a stored access token and no stored refresh token",
			idps: testidplister.NewUpstreamIDPListerBuilder().WithOIDC(
				upstreamOIDCIdentityProviderBuilder().WithUsernameClaim("username-claim").
					WithValidatedAndMergedWithUserInfoTokens(&oidctypes.Token{
						IDToken: &oidctypes.IDToken{
							Claims: map[string]any{
								"some-claim":     "some-value",
								"sub":            goodUpstreamSubject,
								"username-claim": goodUsername,
							},
						},
						AccessToken: &oidctypes.AccessToken{
							Token: oidcUpstreamAccessToken,
						},
					}).WithRefreshedTokens(refreshedUpstreamTokensWithIDAndRefreshTokens()).Build()),
			authcodeExchange: authcodeExchangeInputs{
				customSessionData: initialUpstreamOIDCAccessTokenCustomSessionData(),
				modifyAuthRequest: func(r *http.Request) { r.Form.Set("scope", "openid offline_access username groups") },
				want:              happyAuthcodeExchangeTokenResponseForOpenIDAndOfflineAccess(initialUpstreamOIDCAccessTokenCustomSessionData()),
			},
			refreshRequest: refreshRequestInputs{
				want: tokenEndpointResponseExpectedValues{
					wantStatus:            http.StatusOK,
					wantClientID:          pinnipedCLIClientID,
					wantSuccessBodyFields: []string{"refresh_token", "id_token", "access_token", "token_type", "expires_in", "scope"},
					wantRequestedScopes:   []string{"openid", "offline_access", "username", "groups"},
					wantGrantedScopes:     []string{"openid", "offline_access", "username", "groups"},
					wantUsername:          goodUsername,
					wantGroups:            goodGroups,
					wantUpstreamOIDCValidateTokenCall: &expectedOIDCUpstreamValidateTokens{
						oidcUpstreamName,
						&oidctestutil.ValidateTokenAndMergeWithUserInfoArgs{
							Ctx:                  nil,                                                 // this will be filled in with the actual request context by the test below
							Tok:                  &oauth2.Token{AccessToken: oidcUpstreamAccessToken}, // only the old access token
							ExpectedIDTokenNonce: "",                                                  // always expect empty string
							RequireIDToken:       false,
							RequireUserInfo:      true,
						},
					},
					wantCustomSessionDataStored: initialUpstreamOIDCAccessTokenCustomSessionData(), // doesn't change when we refresh
				},
			},
		},
		{
			name: "happy path refresh grant without openid scope granted (no id token returned)",
			idps: testidplister.NewUpstreamIDPListerBuilder().WithOIDC(
				upstreamOIDCIdentityProviderBuilder().WithValidatedAndMergedWithUserInfoTokens(&oidctypes.Token{
					IDToken: &oidctypes.IDToken{
						Claims: map[string]any{},
					},
				}).WithRefreshedTokens(refreshedUpstreamTokensWithRefreshTokenWithoutIDToken()).Build()),
			authcodeExchange: authcodeExchangeInputs{
				customSessionData: initialUpstreamOIDCRefreshTokenCustomSessionData(),
				modifyAuthRequest: func(r *http.Request) { r.Form.Set("scope", "offline_access") },
				want: tokenEndpointResponseExpectedValues{
					wantStatus:                  http.StatusOK,
					wantClientID:                pinnipedCLIClientID,
					wantSuccessBodyFields:       []string{"refresh_token", "access_token", "token_type", "expires_in", "scope"},
					wantRequestedScopes:         []string{"offline_access"},
					wantGrantedScopes:           []string{"offline_access", "username", "groups"}, // username and groups were not requested, but granted anyway for backwards compatibility
					wantCustomSessionDataStored: initialUpstreamOIDCRefreshTokenCustomSessionData(),
					wantUsername:                goodUsername,
					wantGroups:                  goodGroups,
				},
			},
			refreshRequest: refreshRequestInputs{
				want: tokenEndpointResponseExpectedValues{
					wantStatus:                        http.StatusOK,
					wantClientID:                      pinnipedCLIClientID,
					wantSuccessBodyFields:             []string{"refresh_token", "access_token", "token_type", "expires_in", "scope"},
					wantRequestedScopes:               []string{"offline_access"},
					wantGrantedScopes:                 []string{"offline_access", "username", "groups"},
					wantOIDCUpstreamRefreshCall:       happyOIDCUpstreamRefreshCall(),
					wantUpstreamOIDCValidateTokenCall: happyUpstreamValidateTokenCall(refreshedUpstreamTokensWithRefreshTokenWithoutIDToken(), false),
					wantCustomSessionDataStored:       upstreamOIDCCustomSessionDataWithNewRefreshToken(oidcUpstreamRefreshedRefreshToken),
					wantUsername:                      goodUsername,
					wantGroups:                        goodGroups,
				},
			},
		},
		{
			name: "happy path refresh grant when the upstream refresh does not return a new ID token",
			idps: testidplister.NewUpstreamIDPListerBuilder().WithOIDC(
				upstreamOIDCIdentityProviderBuilder().WithValidatedAndMergedWithUserInfoTokens(&oidctypes.Token{
					IDToken: &oidctypes.IDToken{
						Claims: map[string]any{},
					},
				}).WithRefreshedTokens(refreshedUpstreamTokensWithRefreshTokenWithoutIDToken()).Build()),
			authcodeExchange: happyAuthcodeExchangeInputsForOIDCUpstream,
			refreshRequest: refreshRequestInputs{
				want: tokenEndpointResponseExpectedValues{
					wantStatus:                        http.StatusOK,
					wantClientID:                      pinnipedCLIClientID,
					wantSuccessBodyFields:             []string{"refresh_token", "access_token", "id_token", "token_type", "expires_in", "scope"},
					wantRequestedScopes:               []string{"openid", "offline_access", "username", "groups"},
					wantGrantedScopes:                 []string{"openid", "offline_access", "username", "groups"},
					wantUsername:                      goodUsername,
					wantGroups:                        goodGroups,
					wantOIDCUpstreamRefreshCall:       happyOIDCUpstreamRefreshCall(),
					wantUpstreamOIDCValidateTokenCall: happyUpstreamValidateTokenCall(refreshedUpstreamTokensWithRefreshTokenWithoutIDToken(), false),
					wantCustomSessionDataStored:       upstreamOIDCCustomSessionDataWithNewRefreshToken(oidcUpstreamRefreshedRefreshToken),
				},
			},
		},
		{
			name: "happy path refresh grant when the upstream refresh returns new group memberships (as strings) from the merged ID token and userinfo results, it updates groups",
			idps: testidplister.NewUpstreamIDPListerBuilder().WithOIDC(
				upstreamOIDCIdentityProviderBuilder().WithGroupsClaim("my-groups-claim").WithValidatedAndMergedWithUserInfoTokens(&oidctypes.Token{
					IDToken: &oidctypes.IDToken{
						Claims: map[string]any{
							"sub":             goodUpstreamSubject,
							"my-groups-claim": []string{"new-group1", "new-group2", "new-group3"}, // refreshed claims includes updated groups
						},
					},
				}).WithRefreshedTokens(refreshedUpstreamTokensWithIDAndRefreshTokens()).Build()),
			authcodeExchange: happyAuthcodeExchangeInputsForOIDCUpstream,
			refreshRequest: refreshRequestInputs{
				want: tokenEndpointResponseExpectedValues{
					wantStatus:                        http.StatusOK,
					wantClientID:                      pinnipedCLIClientID,
					wantSuccessBodyFields:             []string{"refresh_token", "access_token", "id_token", "token_type", "expires_in", "scope"},
					wantRequestedScopes:               []string{"openid", "offline_access", "username", "groups"},
					wantGrantedScopes:                 []string{"openid", "offline_access", "username", "groups"},
					wantUsername:                      goodUsername,
					wantGroups:                        []string{"new-group1", "new-group2", "new-group3"},
					wantOIDCUpstreamRefreshCall:       happyOIDCUpstreamRefreshCall(),
					wantUpstreamOIDCValidateTokenCall: happyUpstreamValidateTokenCall(refreshedUpstreamTokensWithIDAndRefreshTokens(), true),
					wantCustomSessionDataStored:       upstreamOIDCCustomSessionDataWithNewRefreshToken(oidcUpstreamRefreshedRefreshToken),
					wantWarnings: []RecordedWarning{
						{Text: `User "some-username" has been added to the following groups: ["new-group1" "new-group2" "new-group3"]`},
						{Text: `User "some-username" has been removed from the following groups: ["group1" "groups2"]`},
					},
				},
			},
		},
		{
			name: "happy path refresh grant when the upstream refresh returns new group memberships (as strings) from the merged ID token and userinfo results, it updates groups, using dynamic client - updates groups without outputting warnings",
			idps: testidplister.NewUpstreamIDPListerBuilder().WithOIDC(
				upstreamOIDCIdentityProviderBuilder().WithGroupsClaim("my-groups-claim").WithValidatedAndMergedWithUserInfoTokens(&oidctypes.Token{
					IDToken: &oidctypes.IDToken{
						Claims: map[string]any{
							"sub":             goodUpstreamSubject,
							"my-groups-claim": []string{"new-group1", "new-group2", "new-group3"}, // refreshed claims includes updated groups
						},
					},
				}).WithRefreshedTokens(refreshedUpstreamTokensWithIDAndRefreshTokens()).Build()),
			kubeResources: addFullyCapableDynamicClientAndSecretToKubeResources,
			authcodeExchange: authcodeExchangeInputs{
				customSessionData: initialUpstreamOIDCRefreshTokenCustomSessionData(),
				modifyAuthRequest: func(r *http.Request) {
					addDynamicClientIDToFormPostBody(r)
					r.Form.Set("scope", "openid offline_access username groups")
				},
				modifyTokenRequest: modifyAuthcodeTokenRequestWithDynamicClientAuth,
				want:               withWantDynamicClientID(happyAuthcodeExchangeTokenResponseForOpenIDAndOfflineAccess(initialUpstreamOIDCRefreshTokenCustomSessionData())),
			},
			refreshRequest: refreshRequestInputs{
				modifyTokenRequest: modifyRefreshTokenRequestWithDynamicClientAuth,
				want: tokenEndpointResponseExpectedValues{
					wantStatus:                        http.StatusOK,
					wantClientID:                      dynamicClientID,
					wantSuccessBodyFields:             []string{"refresh_token", "access_token", "id_token", "token_type", "expires_in", "scope"},
					wantRequestedScopes:               []string{"openid", "offline_access", "username", "groups"},
					wantGrantedScopes:                 []string{"openid", "offline_access", "username", "groups"},
					wantUsername:                      goodUsername,
					wantGroups:                        []string{"new-group1", "new-group2", "new-group3"},
					wantOIDCUpstreamRefreshCall:       happyOIDCUpstreamRefreshCall(),
					wantUpstreamOIDCValidateTokenCall: happyUpstreamValidateTokenCall(refreshedUpstreamTokensWithIDAndRefreshTokens(), true),
					wantCustomSessionDataStored:       upstreamOIDCCustomSessionDataWithNewRefreshToken(oidcUpstreamRefreshedRefreshToken),
					wantWarnings:                      nil, // dynamic clients should not get these warnings which are intended for the pinniped-cli client
				},
			},
		},
		{
			name: "happy path refresh grant when the upstream refresh returns new group memberships (as any types) from the merged ID token and userinfo results, it updates groups",
			idps: testidplister.NewUpstreamIDPListerBuilder().WithOIDC(
				upstreamOIDCIdentityProviderBuilder().WithGroupsClaim("my-groups-claim").WithValidatedAndMergedWithUserInfoTokens(&oidctypes.Token{
					IDToken: &oidctypes.IDToken{
						Claims: map[string]any{
							"sub":             goodUpstreamSubject,
							"my-groups-claim": []any{"new-group1", "new-group2", "new-group3"}, // refreshed claims includes updated groups
						},
					},
				}).WithRefreshedTokens(refreshedUpstreamTokensWithIDAndRefreshTokens()).Build()),
			authcodeExchange: happyAuthcodeExchangeInputsForOIDCUpstream,
			refreshRequest: refreshRequestInputs{
				want: tokenEndpointResponseExpectedValues{
					wantStatus:                        http.StatusOK,
					wantClientID:                      pinnipedCLIClientID,
					wantSuccessBodyFields:             []string{"refresh_token", "access_token", "id_token", "token_type", "expires_in", "scope"},
					wantRequestedScopes:               []string{"openid", "offline_access", "username", "groups"},
					wantGrantedScopes:                 []string{"openid", "offline_access", "username", "groups"},
					wantUsername:                      goodUsername,
					wantGroups:                        []string{"new-group1", "new-group2", "new-group3"},
					wantOIDCUpstreamRefreshCall:       happyOIDCUpstreamRefreshCall(),
					wantUpstreamOIDCValidateTokenCall: happyUpstreamValidateTokenCall(refreshedUpstreamTokensWithIDAndRefreshTokens(), true),
					wantCustomSessionDataStored:       upstreamOIDCCustomSessionDataWithNewRefreshToken(oidcUpstreamRefreshedRefreshToken),
					wantWarnings: []RecordedWarning{
						{Text: `User "some-username" has been added to the following groups: ["new-group1" "new-group2" "new-group3"]`},
						{Text: `User "some-username" has been removed from the following groups: ["group1" "groups2"]`},
					},
				},
			},
		},
		{
			name: "happy path refresh grant when the upstream refresh returns new group memberships as an empty list from the merged ID token and userinfo results, it updates groups to be empty",
			idps: testidplister.NewUpstreamIDPListerBuilder().WithOIDC(
				upstreamOIDCIdentityProviderBuilder().WithGroupsClaim("my-groups-claim").WithValidatedAndMergedWithUserInfoTokens(&oidctypes.Token{
					IDToken: &oidctypes.IDToken{
						Claims: map[string]any{
							"sub":             goodUpstreamSubject,
							"my-groups-claim": []string{}, // refreshed groups claims is updated to be an empty list
						},
					},
				}).WithRefreshedTokens(refreshedUpstreamTokensWithIDAndRefreshTokens()).Build()),
			authcodeExchange: happyAuthcodeExchangeInputsForOIDCUpstream,
			refreshRequest: refreshRequestInputs{
				want: tokenEndpointResponseExpectedValues{
					wantStatus:                        http.StatusOK,
					wantClientID:                      pinnipedCLIClientID,
					wantSuccessBodyFields:             []string{"refresh_token", "access_token", "id_token", "token_type", "expires_in", "scope"},
					wantRequestedScopes:               []string{"openid", "offline_access", "username", "groups"},
					wantGrantedScopes:                 []string{"openid", "offline_access", "username", "groups"},
					wantUsername:                      goodUsername,
					wantGroups:                        []string{}, // the user no longer belongs to any groups
					wantOIDCUpstreamRefreshCall:       happyOIDCUpstreamRefreshCall(),
					wantUpstreamOIDCValidateTokenCall: happyUpstreamValidateTokenCall(refreshedUpstreamTokensWithIDAndRefreshTokens(), true),
					wantCustomSessionDataStored:       upstreamOIDCCustomSessionDataWithNewRefreshToken(oidcUpstreamRefreshedRefreshToken),
					wantWarnings: []RecordedWarning{
						{Text: `User "some-username" has been removed from the following groups: ["group1" "groups2"]`},
					},
				},
			},
		},
		{
			name: "happy path refresh grant when the upstream refresh does not return new group memberships from the merged ID token and userinfo results by omitting claim, it keeps groups from initial login",
			idps: testidplister.NewUpstreamIDPListerBuilder().WithOIDC(
				upstreamOIDCIdentityProviderBuilder().WithGroupsClaim("my-groups-claim").WithValidatedAndMergedWithUserInfoTokens(&oidctypes.Token{
					IDToken: &oidctypes.IDToken{
						Claims: map[string]any{
							"sub": goodUpstreamSubject,
							// "my-groups-claim" is omitted from the refreshed claims
						},
					},
				}).WithRefreshedTokens(refreshedUpstreamTokensWithIDAndRefreshTokens()).Build()),
			authcodeExchange: happyAuthcodeExchangeInputsForOIDCUpstream,
			refreshRequest: refreshRequestInputs{
				want: tokenEndpointResponseExpectedValues{
					wantStatus:                        http.StatusOK,
					wantClientID:                      pinnipedCLIClientID,
					wantSuccessBodyFields:             []string{"refresh_token", "access_token", "id_token", "token_type", "expires_in", "scope"},
					wantRequestedScopes:               []string{"openid", "offline_access", "username", "groups"},
					wantGrantedScopes:                 []string{"openid", "offline_access", "username", "groups"},
					wantUsername:                      goodUsername,
					wantGroups:                        goodGroups, // the same groups as from the initial login
					wantOIDCUpstreamRefreshCall:       happyOIDCUpstreamRefreshCall(),
					wantUpstreamOIDCValidateTokenCall: happyUpstreamValidateTokenCall(refreshedUpstreamTokensWithIDAndRefreshTokens(), true),
					wantCustomSessionDataStored:       upstreamOIDCCustomSessionDataWithNewRefreshToken(oidcUpstreamRefreshedRefreshToken),
				},
			},
		},
		{
			name: "happy path refresh grant when the upstream refresh returns new group memberships from LDAP, it updates groups",
			idps: testidplister.NewUpstreamIDPListerBuilder().WithLDAP(oidctestutil.NewTestUpstreamLDAPIdentityProviderBuilder().
				WithName(ldapUpstreamName).
				WithResourceUID(ldapUpstreamResourceUID).
				WithURL(ldapUpstreamURL).
				WithPerformRefreshGroups([]string{"new-group1", "new-group2", "new-group3"}).
				Build(),
			),
			authcodeExchange: happyAuthcodeExchangeInputsForLDAPUpstream,
			refreshRequest: refreshRequestInputs{
				want: tokenEndpointResponseExpectedValues{
					wantStatus:                  http.StatusOK,
					wantClientID:                pinnipedCLIClientID,
					wantSuccessBodyFields:       []string{"refresh_token", "access_token", "id_token", "token_type", "expires_in", "scope"},
					wantRequestedScopes:         []string{"openid", "offline_access", "username", "groups"},
					wantGrantedScopes:           []string{"openid", "offline_access", "username", "groups"},
					wantUsername:                goodUsername,
					wantGroups:                  []string{"new-group1", "new-group2", "new-group3"},
					wantLDAPUpstreamRefreshCall: happyLDAPUpstreamRefreshCall(),
					wantCustomSessionDataStored: happyLDAPCustomSessionData,
					wantWarnings: []RecordedWarning{
						{Text: `User "some-username" has been added to the following groups: ["new-group1" "new-group2" "new-group3"]`},
						{Text: `User "some-username" has been removed from the following groups: ["group1" "groups2"]`},
					},
				},
			},
		},
		{
			name: "happy path refresh grant when the upstream refresh returns new group memberships from LDAP, it updates groups, using dynamic client - updates groups without outputting warnings",
			idps: testidplister.NewUpstreamIDPListerBuilder().WithLDAP(oidctestutil.NewTestUpstreamLDAPIdentityProviderBuilder().
				WithName(ldapUpstreamName).
				WithResourceUID(ldapUpstreamResourceUID).
				WithURL(ldapUpstreamURL).
				WithPerformRefreshGroups([]string{"new-group1", "new-group2", "new-group3"}).
				Build(),
			),
			kubeResources: addFullyCapableDynamicClientAndSecretToKubeResources,
			authcodeExchange: authcodeExchangeInputs{
				customSessionData: happyLDAPCustomSessionData,
				modifyAuthRequest: func(r *http.Request) {
					addDynamicClientIDToFormPostBody(r)
					r.Form.Set("scope", "openid offline_access username groups")
				},
				modifyTokenRequest: modifyAuthcodeTokenRequestWithDynamicClientAuth,
				want:               withWantDynamicClientID(happyAuthcodeExchangeTokenResponseForOpenIDAndOfflineAccess(happyLDAPCustomSessionData)),
			},
			refreshRequest: refreshRequestInputs{
				modifyTokenRequest: modifyRefreshTokenRequestWithDynamicClientAuth,
				want: tokenEndpointResponseExpectedValues{
					wantStatus:                  http.StatusOK,
					wantClientID:                dynamicClientID,
					wantSuccessBodyFields:       []string{"refresh_token", "access_token", "id_token", "token_type", "expires_in", "scope"},
					wantRequestedScopes:         []string{"openid", "offline_access", "username", "groups"},
					wantGrantedScopes:           []string{"openid", "offline_access", "username", "groups"},
					wantUsername:                goodUsername,
					wantGroups:                  []string{"new-group1", "new-group2", "new-group3"},
					wantLDAPUpstreamRefreshCall: happyLDAPUpstreamRefreshCall(),
					wantCustomSessionDataStored: happyLDAPCustomSessionData,
					wantWarnings:                nil, // dynamic clients should not get these warnings which are intended for the pinniped-cli client
				},
			},
		},
		{
			name: "happy path refresh grant when the upstream refresh returns new group memberships from GitHub, it updates groups",
			idps: testidplister.NewUpstreamIDPListerBuilder().WithGitHub(oidctestutil.NewTestUpstreamGitHubIdentityProviderBuilder().
				WithName(githubUpstreamName).
				WithResourceUID(githubUpstreamResourceUID).
				WithUser(&upstreamprovider.GitHubUser{
					Username:          goodUsername,
					Groups:            []string{goodGroups[0], "new-group1", "new-group2", "new-group3"},
					DownstreamSubject: goodSubject,
				}).Build(),
			),
			authcodeExchange: happyAuthcodeExchangeInputsForGithubUpstream,
			refreshRequest: refreshRequestInputs{
				want: tokenEndpointResponseExpectedValues{
					wantStatus:                    http.StatusOK,
					wantClientID:                  pinnipedCLIClientID,
					wantSuccessBodyFields:         []string{"refresh_token", "access_token", "id_token", "token_type", "expires_in", "scope"},
					wantRequestedScopes:           []string{"openid", "offline_access", "username", "groups"},
					wantGrantedScopes:             []string{"openid", "offline_access", "username", "groups"},
					wantUsername:                  goodUsername,
					wantGroups:                    []string{goodGroups[0], "new-group1", "new-group2", "new-group3"},
					wantGithubUpstreamRefreshCall: happyGitHubUpstreamRefreshCall(),
					wantCustomSessionDataStored:   initialUpstreamGitHubCustomSessionData(),
					wantWarnings: []RecordedWarning{
						{Text: `User "some-username" has been added to the following groups: ["new-group1" "new-group2" "new-group3"]`},
						{Text: `User "some-username" has been removed from the following groups: ["groups2"]`},
					},
				},
			},
		},
		{
			name: "happy path refresh grant when the upstream refresh returns new group memberships from GitHub, it updates groups, using dynamic client - updates groups without outputting warnings",
			idps: testidplister.NewUpstreamIDPListerBuilder().WithGitHub(oidctestutil.NewTestUpstreamGitHubIdentityProviderBuilder().
				WithName(githubUpstreamName).
				WithResourceUID(githubUpstreamResourceUID).
				WithUser(&upstreamprovider.GitHubUser{
					Username:          goodUsername,
					Groups:            []string{goodGroups[0], "new-group1", "new-group2", "new-group3"},
					DownstreamSubject: goodSubject,
				}).Build(),
			),
			kubeResources: addFullyCapableDynamicClientAndSecretToKubeResources,
			authcodeExchange: authcodeExchangeInputs{
				customSessionData: initialUpstreamGitHubCustomSessionData(),
				modifyAuthRequest: func(r *http.Request) {
					addDynamicClientIDToFormPostBody(r)
					r.Form.Set("scope", "openid offline_access username groups")
				},
				modifyTokenRequest: modifyAuthcodeTokenRequestWithDynamicClientAuth,
				want:               withWantDynamicClientID(happyAuthcodeExchangeTokenResponseForOpenIDAndOfflineAccess(initialUpstreamGitHubCustomSessionData())),
			},
			refreshRequest: refreshRequestInputs{
				modifyTokenRequest: modifyRefreshTokenRequestWithDynamicClientAuth,
				want: tokenEndpointResponseExpectedValues{
					wantStatus:                    http.StatusOK,
					wantClientID:                  dynamicClientID,
					wantSuccessBodyFields:         []string{"refresh_token", "access_token", "id_token", "token_type", "expires_in", "scope"},
					wantRequestedScopes:           []string{"openid", "offline_access", "username", "groups"},
					wantGrantedScopes:             []string{"openid", "offline_access", "username", "groups"},
					wantUsername:                  goodUsername,
					wantGroups:                    []string{goodGroups[0], "new-group1", "new-group2", "new-group3"},
					wantGithubUpstreamRefreshCall: happyGitHubUpstreamRefreshCall(),
					wantCustomSessionDataStored:   initialUpstreamGitHubCustomSessionData(),
					wantWarnings:                  nil, // dynamic clients should not get these warnings which are intended for the pinniped-cli client
				},
			},
		},
		{
			name: "happy path refresh grant when the upstream refresh returns empty list of group memberships from LDAP, it updates groups to an empty list",
			idps: testidplister.NewUpstreamIDPListerBuilder().WithLDAP(oidctestutil.NewTestUpstreamLDAPIdentityProviderBuilder().
				WithName(ldapUpstreamName).
				WithResourceUID(ldapUpstreamResourceUID).
				WithURL(ldapUpstreamURL).
				WithPerformRefreshGroups([]string{}).
				Build(),
			),
			authcodeExchange: happyAuthcodeExchangeInputsForLDAPUpstream,
			refreshRequest: refreshRequestInputs{
				want: tokenEndpointResponseExpectedValues{
					wantStatus:                  http.StatusOK,
					wantClientID:                pinnipedCLIClientID,
					wantSuccessBodyFields:       []string{"refresh_token", "access_token", "id_token", "token_type", "expires_in", "scope"},
					wantRequestedScopes:         []string{"openid", "offline_access", "username", "groups"},
					wantGrantedScopes:           []string{"openid", "offline_access", "username", "groups"},
					wantUsername:                goodUsername,
					wantGroups:                  []string{},
					wantLDAPUpstreamRefreshCall: happyLDAPUpstreamRefreshCall(),
					wantCustomSessionDataStored: happyLDAPCustomSessionData,
					wantWarnings: []RecordedWarning{
						{Text: `User "some-username" has been removed from the following groups: ["group1" "groups2"]`},
					},
				},
			},
		},
		{
			name: "ldap refresh grant when the upstream refresh when username and groups scopes are not requested on original request or refresh",
			idps: testidplister.NewUpstreamIDPListerBuilder().WithLDAP(oidctestutil.NewTestUpstreamLDAPIdentityProviderBuilder().
				WithName(ldapUpstreamName).
				WithResourceUID(ldapUpstreamResourceUID).
				WithURL(ldapUpstreamURL).
				WithPerformRefreshGroups([]string{"new-group1", "new-group2", "new-group3"}).
				Build(),
			),
			authcodeExchange: authcodeExchangeInputs{
				modifyAuthRequest: func(r *http.Request) { r.Form.Set("scope", "openid offline_access") },
				customSessionData: happyLDAPCustomSessionData,
				want: tokenEndpointResponseExpectedValues{
					wantStatus:                  http.StatusOK,
					wantClientID:                pinnipedCLIClientID,
					wantSuccessBodyFields:       []string{"id_token", "refresh_token", "access_token", "token_type", "expires_in", "scope"},
					wantRequestedScopes:         []string{"openid", "offline_access"},
					wantGrantedScopes:           []string{"openid", "offline_access", "username", "groups"}, // username and groups were not requested, but granted anyway for backwards compatibility
					wantCustomSessionDataStored: happyLDAPCustomSessionData,
					wantUsername:                goodUsername,
					wantGroups:                  goodGroups,
				},
			},
			refreshRequest: refreshRequestInputs{
				modifyTokenRequest: func(r *http.Request, refreshToken string, accessToken string) {
					r.Body = happyRefreshRequestBody(refreshToken).WithScope("openid offline_access").ReadCloser()
				},
				want: tokenEndpointResponseExpectedValues{
					wantStatus:                  http.StatusOK,
					wantClientID:                pinnipedCLIClientID,
					wantSuccessBodyFields:       []string{"refresh_token", "access_token", "id_token", "token_type", "expires_in", "scope"},
					wantRequestedScopes:         []string{"openid", "offline_access"},
					wantGrantedScopes:           []string{"openid", "offline_access", "username", "groups"}, // username and groups were not requested, but granted anyway for backwards compatibility
					wantUsername:                goodUsername,
					wantGroups:                  []string{"new-group1", "new-group2", "new-group3"},
					wantLDAPUpstreamRefreshCall: happyLDAPUpstreamRefreshCall(),
					wantCustomSessionDataStored: happyLDAPCustomSessionData,
					wantWarnings: []RecordedWarning{
						{Text: `User "some-username" has been added to the following groups: ["new-group1" "new-group2" "new-group3"]`},
						{Text: `User "some-username" has been removed from the following groups: ["group1" "groups2"]`},
					},
				},
			},
		},
		{
			name: "oidc refresh grant when the upstream refresh when username and groups scopes are not requested on original request or refresh",
			idps: testidplister.NewUpstreamIDPListerBuilder().WithOIDC(
				upstreamOIDCIdentityProviderBuilder().WithGroupsClaim("my-groups-claim").WithValidatedAndMergedWithUserInfoTokens(&oidctypes.Token{
					IDToken: &oidctypes.IDToken{
						Claims: map[string]any{
							"sub":             goodUpstreamSubject,
							"my-groups-claim": []string{"new-group1", "new-group2", "new-group3"}, // refreshed claims includes updated groups
						},
					},
				}).WithRefreshedTokens(refreshedUpstreamTokensWithIDAndRefreshTokens()).Build()),
			authcodeExchange: authcodeExchangeInputs{
				modifyAuthRequest: func(r *http.Request) { r.Form.Set("scope", "openid offline_access") },
				customSessionData: initialUpstreamOIDCRefreshTokenCustomSessionData(),
				want: tokenEndpointResponseExpectedValues{
					wantStatus:                  http.StatusOK,
					wantClientID:                pinnipedCLIClientID,
					wantSuccessBodyFields:       []string{"id_token", "refresh_token", "access_token", "token_type", "expires_in", "scope"},
					wantRequestedScopes:         []string{"openid", "offline_access"},
					wantGrantedScopes:           []string{"openid", "offline_access", "username", "groups"}, // username and groups were not requested, but granted anyway for backwards compatibility
					wantCustomSessionDataStored: initialUpstreamOIDCRefreshTokenCustomSessionData(),
					wantUsername:                goodUsername,
					wantGroups:                  goodGroups,
				},
			},
			refreshRequest: refreshRequestInputs{
				modifyTokenRequest: func(r *http.Request, refreshToken string, accessToken string) {
					r.Body = happyRefreshRequestBody(refreshToken).WithScope("openid offline_access").ReadCloser()
				},
				want: tokenEndpointResponseExpectedValues{
					wantStatus:                        http.StatusOK,
					wantClientID:                      pinnipedCLIClientID,
					wantSuccessBodyFields:             []string{"refresh_token", "access_token", "id_token", "token_type", "expires_in", "scope"},
					wantRequestedScopes:               []string{"openid", "offline_access"},
					wantGrantedScopes:                 []string{"openid", "offline_access", "username", "groups"}, // username and groups were not requested, but granted anyway for backwards compatibility
					wantUsername:                      goodUsername,
					wantGroups:                        []string{"new-group1", "new-group2", "new-group3"},
					wantOIDCUpstreamRefreshCall:       happyOIDCUpstreamRefreshCall(),
					wantUpstreamOIDCValidateTokenCall: happyUpstreamValidateTokenCall(refreshedUpstreamTokensWithIDAndRefreshTokens(), true),
					wantCustomSessionDataStored:       upstreamOIDCCustomSessionDataWithNewRefreshToken(oidcUpstreamRefreshedRefreshToken),
					wantWarnings: []RecordedWarning{
						{Text: `User "some-username" has been added to the following groups: ["new-group1" "new-group2" "new-group3"]`},
						{Text: `User "some-username" has been removed from the following groups: ["group1" "groups2"]`},
					},
				},
			},
		},
		{
			name: "oidc refresh grant when the upstream refresh when groups scope not requested on original request or refresh when using dynamic client",
			idps: testidplister.NewUpstreamIDPListerBuilder().WithOIDC(
				upstreamOIDCIdentityProviderBuilder().WithGroupsClaim("my-groups-claim").WithValidatedAndMergedWithUserInfoTokens(&oidctypes.Token{
					IDToken: &oidctypes.IDToken{
						Claims: map[string]any{
							"sub":             goodUpstreamSubject,
							"my-groups-claim": []string{"new-group1", "new-group2", "new-group3"}, // refreshed claims includes updated groups
						},
					},
				}).WithRefreshedTokens(refreshedUpstreamTokensWithIDAndRefreshTokens()).Build()),
			kubeResources: addFullyCapableDynamicClientAndSecretToKubeResources,
			authcodeExchange: authcodeExchangeInputs{
				modifyAuthRequest: func(r *http.Request) {
					addDynamicClientIDToFormPostBody(r)
					r.Form.Set("scope", "openid offline_access username")
				},
				modifyTokenRequest: modifyAuthcodeTokenRequestWithDynamicClientAuth,
				customSessionData:  initialUpstreamOIDCRefreshTokenCustomSessionData(),
				want: tokenEndpointResponseExpectedValues{
					wantStatus:                  http.StatusOK,
					wantClientID:                dynamicClientID,
					wantSuccessBodyFields:       []string{"id_token", "refresh_token", "access_token", "token_type", "expires_in", "scope"},
					wantRequestedScopes:         []string{"openid", "offline_access", "username"},
					wantGrantedScopes:           []string{"openid", "offline_access", "username"},
					wantCustomSessionDataStored: initialUpstreamOIDCRefreshTokenCustomSessionData(),
					wantUsername:                goodUsername,
					wantGroups:                  nil,
				},
			},
			refreshRequest: refreshRequestInputs{
				modifyTokenRequest: func(r *http.Request, refreshToken string, accessToken string) {
					r.Body = happyRefreshRequestBody(refreshToken).WithClientID("").WithScope("openid offline_access username").ReadCloser()
					r.SetBasicAuth(dynamicClientID, testutil.PlaintextPassword1) // Use basic auth header instead.
				},
				want: tokenEndpointResponseExpectedValues{
					wantStatus:                        http.StatusOK,
					wantClientID:                      dynamicClientID,
					wantSuccessBodyFields:             []string{"refresh_token", "access_token", "id_token", "token_type", "expires_in", "scope"},
					wantRequestedScopes:               []string{"openid", "offline_access", "username"},
					wantGrantedScopes:                 []string{"openid", "offline_access", "username"},
					wantUsername:                      goodUsername,
					wantGroups:                        nil,
					wantOIDCUpstreamRefreshCall:       happyOIDCUpstreamRefreshCall(),
					wantUpstreamOIDCValidateTokenCall: happyUpstreamValidateTokenCall(refreshedUpstreamTokensWithIDAndRefreshTokens(), true),
					wantCustomSessionDataStored:       upstreamOIDCCustomSessionDataWithNewRefreshToken(oidcUpstreamRefreshedRefreshToken),
				},
			},
		},
		{
			name: "refresh grant when the upstream refresh when groups scope not requested on original request, when using dynamic client, " +
				"still runs identity transformations with upstream groups in case transforms want to reject auth based on groups, even though groups would not be included in final ID token",
			idps: testidplister.NewUpstreamIDPListerBuilder().WithOIDC(
				upstreamOIDCIdentityProviderBuilder().WithGroupsClaim("my-groups-claim").WithValidatedAndMergedWithUserInfoTokens(&oidctypes.Token{
					IDToken: &oidctypes.IDToken{
						Claims: map[string]any{
							"sub":             goodUpstreamSubject,
							"my-groups-claim": []string{"new-group1", "new-group2", "new-group3"}, // refreshed claims includes updated groups
						},
					},
				}).WithRefreshedTokens(refreshedUpstreamTokensWithIDAndRefreshTokens()).
					WithTransformsForFederationDomain(transformtestutil.NewPipeline(t,
						[]celtransformer.CELTransformation{
							&celtransformer.AllowAuthenticationPolicy{
								Expression:                    `!groups.exists(g, g in ["` + "new-group1" + `"])`, // reject auth for users who belongs to an upstream group
								RejectedAuthenticationMessage: `users who belong to certain upstream group are not allowed`,
							},
						}),
					).Build()),
			kubeResources: addFullyCapableDynamicClientAndSecretToKubeResources,
			authcodeExchange: authcodeExchangeInputs{
				modifyAuthRequest: func(r *http.Request) {
					addDynamicClientIDToFormPostBody(r)
					r.Form.Set("scope", "openid offline_access username")
				},
				modifyTokenRequest: modifyAuthcodeTokenRequestWithDynamicClientAuth,
				customSessionData:  initialUpstreamOIDCRefreshTokenCustomSessionData(),
				want: tokenEndpointResponseExpectedValues{
					wantStatus:                  http.StatusOK,
					wantClientID:                dynamicClientID,
					wantSuccessBodyFields:       []string{"id_token", "refresh_token", "access_token", "token_type", "expires_in", "scope"},
					wantRequestedScopes:         []string{"openid", "offline_access", "username"},
					wantGrantedScopes:           []string{"openid", "offline_access", "username"},
					wantCustomSessionDataStored: initialUpstreamOIDCRefreshTokenCustomSessionData(),
					wantUsername:                goodUsername,
					wantGroups:                  nil,
				},
			},
			refreshRequest: refreshRequestInputs{
				modifyTokenRequest: func(r *http.Request, refreshToken string, accessToken string) {
					r.Body = happyRefreshRequestBody(refreshToken).WithClientID("").WithScope("openid offline_access username").ReadCloser()
					r.SetBasicAuth(dynamicClientID, testutil.PlaintextPassword1) // Use basic auth header instead.
				},
				want: tokenEndpointResponseExpectedValues{
					wantOIDCUpstreamRefreshCall:       happyOIDCUpstreamRefreshCall(),
					wantUpstreamOIDCValidateTokenCall: happyUpstreamValidateTokenCall(refreshedUpstreamTokensWithIDAndRefreshTokens(), true),
					wantStatus:                        http.StatusUnauthorized,
					// auth was rejected because of the upstream group to which the user belonged, as shown by the configured RejectedAuthenticationMessage appearing here
					wantErrorResponseBody: here.Doc(`
						{
							"error":             "error",
							"error_description": "Error during upstream refresh. Upstream refresh rejected by configured identity policy: users who belong to certain upstream group are not allowed."
						}
					`),
				},
			},
		},
		{
			// fosite does not look at the scopes provided in refresh requests, although it is a valid parameter.
			// even if 'groups' is not sent in the refresh request, we will send groups all the same.
			name: "refresh grant when the upstream refresh when groups scope requested on original request but not refresh refresh",
			idps: testidplister.NewUpstreamIDPListerBuilder().WithLDAP(oidctestutil.NewTestUpstreamLDAPIdentityProviderBuilder().
				WithName(ldapUpstreamName).
				WithResourceUID(ldapUpstreamResourceUID).
				WithURL(ldapUpstreamURL).
				WithPerformRefreshGroups([]string{"new-group1", "new-group2", "new-group3"}).
				Build(),
			),
			authcodeExchange: authcodeExchangeInputs{
				modifyAuthRequest: func(r *http.Request) { r.Form.Set("scope", "openid offline_access username groups") },
				customSessionData: happyLDAPCustomSessionData,
				want: tokenEndpointResponseExpectedValues{
					wantStatus:                  http.StatusOK,
					wantClientID:                pinnipedCLIClientID,
					wantSuccessBodyFields:       []string{"id_token", "refresh_token", "access_token", "token_type", "expires_in", "scope"},
					wantRequestedScopes:         []string{"openid", "offline_access", "username", "groups"},
					wantGrantedScopes:           []string{"openid", "offline_access", "username", "groups"},
					wantCustomSessionDataStored: happyLDAPCustomSessionData,
					wantUsername:                goodUsername,
					wantGroups:                  goodGroups,
				},
			},
			refreshRequest: refreshRequestInputs{
				modifyTokenRequest: func(r *http.Request, refreshToken string, accessToken string) {
					r.Body = happyRefreshRequestBody(refreshToken).WithScope("openid offline_access").ReadCloser()
				},
				want: tokenEndpointResponseExpectedValues{
					wantStatus:                  http.StatusOK,
					wantClientID:                pinnipedCLIClientID,
					wantSuccessBodyFields:       []string{"refresh_token", "access_token", "id_token", "token_type", "expires_in", "scope"},
					wantRequestedScopes:         []string{"openid", "offline_access", "username", "groups"},
					wantGrantedScopes:           []string{"openid", "offline_access", "username", "groups"},
					wantUsername:                goodUsername,
					wantGroups:                  []string{"new-group1", "new-group2", "new-group3"}, // groups are updated even though the scope was not included
					wantLDAPUpstreamRefreshCall: happyLDAPUpstreamRefreshCall(),
					wantCustomSessionDataStored: happyLDAPCustomSessionData,
					wantWarnings: []RecordedWarning{
						{Text: `User "some-username" has been added to the following groups: ["new-group1" "new-group2" "new-group3"]`},
						{Text: `User "some-username" has been removed from the following groups: ["group1" "groups2"]`},
					},
				},
			},
		},
		{
			name: "error from refresh grant when the upstream refresh does not return new group memberships from the merged ID token and userinfo results by returning group claim with illegal nil value",
			idps: testidplister.NewUpstreamIDPListerBuilder().WithOIDC(
				upstreamOIDCIdentityProviderBuilder().WithGroupsClaim("my-groups-claim").WithValidatedAndMergedWithUserInfoTokens(&oidctypes.Token{
					IDToken: &oidctypes.IDToken{
						Claims: map[string]any{
							"sub":             goodUpstreamSubject,
							"my-groups-claim": nil,
						},
					},
				}).WithRefreshedTokens(refreshedUpstreamTokensWithIDAndRefreshTokens()).Build()),
			authcodeExchange: happyAuthcodeExchangeInputsForOIDCUpstream,
			refreshRequest: refreshRequestInputs{
				want: tokenEndpointResponseExpectedValues{
					wantStatus:                        http.StatusUnauthorized,
					wantErrorResponseBody:             fositeUpstreamGroupClaimErrorBody,
					wantOIDCUpstreamRefreshCall:       happyOIDCUpstreamRefreshCall(),
					wantUpstreamOIDCValidateTokenCall: happyUpstreamValidateTokenCall(refreshedUpstreamTokensWithIDAndRefreshTokens(), true),
				},
			},
		},
		{
			name: "happy path refresh grant when the upstream refresh does not return a new refresh token",
			idps: testidplister.NewUpstreamIDPListerBuilder().WithOIDC(
				upstreamOIDCIdentityProviderBuilder().WithValidatedAndMergedWithUserInfoTokens(&oidctypes.Token{
					IDToken: &oidctypes.IDToken{
						Claims: map[string]any{
							"sub": goodUpstreamSubject,
						},
					},
				}).WithRefreshedTokens(refreshedUpstreamTokensWithIDTokenWithoutRefreshToken()).Build()),
			authcodeExchange: happyAuthcodeExchangeInputsForOIDCUpstream,
			refreshRequest: refreshRequestInputs{
				want: happyRefreshTokenResponseForOpenIDAndOfflineAccess(
					initialUpstreamOIDCRefreshTokenCustomSessionData(), // still has the initial refresh token stored
					refreshedUpstreamTokensWithIDTokenWithoutRefreshToken(),
				),
			},
		},
		{
			name: "when the refresh request adds a new scope to the list of requested scopes then it is ignored",
			idps: testidplister.NewUpstreamIDPListerBuilder().WithOIDC(
				upstreamOIDCIdentityProviderBuilder().WithValidatedAndMergedWithUserInfoTokens(&oidctypes.Token{
					IDToken: &oidctypes.IDToken{
						Claims: map[string]any{
							"sub": goodUpstreamSubject,
						},
					},
				}).WithRefreshedTokens(refreshedUpstreamTokensWithIDAndRefreshTokens()).Build()),
			authcodeExchange: happyAuthcodeExchangeInputsForOIDCUpstream,
			refreshRequest: refreshRequestInputs{
				modifyTokenRequest: func(r *http.Request, refreshToken string, accessToken string) {
					r.Body = happyRefreshRequestBody(refreshToken).WithScope("openid some-other-scope-not-from-auth-request").ReadCloser()
				},
				want: happyRefreshTokenResponseForOpenIDAndOfflineAccess(
					upstreamOIDCCustomSessionDataWithNewRefreshToken(oidcUpstreamRefreshedRefreshToken),
					refreshedUpstreamTokensWithIDAndRefreshTokens(),
				),
			},
		},
		{
			name: "when the refresh request removes a scope which was originally granted from the list of requested scopes then it is granted anyway",
			idps: testidplister.NewUpstreamIDPListerBuilder().WithOIDC(
				upstreamOIDCIdentityProviderBuilder().WithValidatedAndMergedWithUserInfoTokens(&oidctypes.Token{
					IDToken: &oidctypes.IDToken{
						Claims: map[string]any{
							"sub": goodUpstreamSubject,
						},
					},
				}).WithRefreshedTokens(refreshedUpstreamTokensWithIDAndRefreshTokens()).Build()),
			authcodeExchange: authcodeExchangeInputs{
				customSessionData: initialUpstreamOIDCRefreshTokenCustomSessionData(),
				modifyAuthRequest: func(r *http.Request) {
					r.Form.Set("scope", "openid offline_access pinniped:request-audience username groups")
				},
				want: tokenEndpointResponseExpectedValues{
					wantStatus:                  http.StatusOK,
					wantClientID:                pinnipedCLIClientID,
					wantSuccessBodyFields:       []string{"id_token", "refresh_token", "access_token", "token_type", "expires_in", "scope"},
					wantRequestedScopes:         []string{"openid", "offline_access", "pinniped:request-audience", "username", "groups"},
					wantGrantedScopes:           []string{"openid", "offline_access", "pinniped:request-audience", "username", "groups"},
					wantUsername:                goodUsername,
					wantGroups:                  goodGroups,
					wantCustomSessionDataStored: initialUpstreamOIDCRefreshTokenCustomSessionData(),
				},
			},
			refreshRequest: refreshRequestInputs{
				modifyTokenRequest: func(r *http.Request, refreshToken string, accessToken string) {
					r.Body = happyRefreshRequestBody(refreshToken).WithScope("openid").ReadCloser() // do not ask for "pinniped:request-audience" again
				},
				want: tokenEndpointResponseExpectedValues{
					wantStatus:                        http.StatusOK,
					wantClientID:                      pinnipedCLIClientID,
					wantSuccessBodyFields:             []string{"id_token", "refresh_token", "access_token", "token_type", "expires_in", "scope"},
					wantRequestedScopes:               []string{"openid", "offline_access", "pinniped:request-audience", "username", "groups"},
					wantGrantedScopes:                 []string{"openid", "offline_access", "pinniped:request-audience", "username", "groups"},
					wantUsername:                      goodUsername,
					wantGroups:                        goodGroups,
					wantOIDCUpstreamRefreshCall:       happyOIDCUpstreamRefreshCall(),
					wantUpstreamOIDCValidateTokenCall: happyUpstreamValidateTokenCall(refreshedUpstreamTokensWithIDAndRefreshTokens(), true),
					wantCustomSessionDataStored:       upstreamOIDCCustomSessionDataWithNewRefreshToken(oidcUpstreamRefreshedRefreshToken),
				},
			},
		},
		{
			name: "when the refresh request does not include a scope param then it gets all the same scopes as the original authorization request",
			idps: testidplister.NewUpstreamIDPListerBuilder().WithOIDC(
				upstreamOIDCIdentityProviderBuilder().WithValidatedAndMergedWithUserInfoTokens(&oidctypes.Token{
					IDToken: &oidctypes.IDToken{
						Claims: map[string]any{
							"sub": goodUpstreamSubject,
						},
					},
				}).WithRefreshedTokens(refreshedUpstreamTokensWithIDAndRefreshTokens()).Build()),
			authcodeExchange: happyAuthcodeExchangeInputsForOIDCUpstream,
			refreshRequest: refreshRequestInputs{
				modifyTokenRequest: func(r *http.Request, refreshToken string, accessToken string) {
					r.Body = happyRefreshRequestBody(refreshToken).WithScope("").ReadCloser()
				},
				want: happyRefreshTokenResponseForOpenIDAndOfflineAccess(
					upstreamOIDCCustomSessionDataWithNewRefreshToken(oidcUpstreamRefreshedRefreshToken),
					refreshedUpstreamTokensWithIDAndRefreshTokens(),
				),
			},
		},
		{
			name:             "when a valid refresh token is sent in the refresh request, but the token has already expired",
			idps:             testidplister.NewUpstreamIDPListerBuilder().WithOIDC(upstreamOIDCIdentityProviderBuilder().Build()),
			authcodeExchange: happyAuthcodeExchangeInputsForOIDCUpstream,
			modifyRefreshTokenStorage: func(t *testing.T, oauthStore *storage.KubeStorage, secrets v1.SecretInterface, refreshToken string) {
				// The fosite storage APIs don't offer a way to update a refresh token, so we will instead find the underlying
				// storage Secret and update it in a more manual way. First get the refresh token's signature.
				refreshTokenSignature := getFositeDataSignature(t, refreshToken)
				// Find the storage Secret for the refresh token by using its signature to compute the Secret name.
				refreshTokenSecretName := getSecretNameFromSignature(t, refreshTokenSignature, "refresh-token") // "refresh-token" is the storage type used in the Secret's name
				refreshTokenSecret, err := secrets.Get(context.Background(), refreshTokenSecretName, metav1.GetOptions{})
				require.NoError(t, err)
				// Parse the session from the storage Secret.
				savedSessionJSON := refreshTokenSecret.Data["pinniped-storage-data"]
				// Declare the appropriate empty struct, similar to how our kubestorage implementation
				// of GetRefreshTokenSession() does when parsing a session from a storage Secret.
				refreshTokenSession := &refreshtoken.Session{
					Request: &fosite.Request{
						Client:  &clientregistry.Client{},
						Session: &psession.PinnipedSession{},
					},
				}
				// Parse the session JSON and fill the empty struct with its data.
				err = json.Unmarshal(savedSessionJSON, refreshTokenSession)
				require.NoError(t, err)
				// Change the refresh token's expiration time to be one hour ago, so it will be considered already expired.
				oneHourAgoInUTC := time.Now().UTC().Add(-1 * time.Hour)
				refreshTokenSession.Request.Session.(*psession.PinnipedSession).Fosite.SetExpiresAt(fosite.RefreshToken, oneHourAgoInUTC)
				// Write the updated session back to the refresh token's storage Secret.
				updatedSessionJSON, err := json.Marshal(refreshTokenSession)
				require.NoError(t, err)
				refreshTokenSecret.Data["pinniped-storage-data"] = updatedSessionJSON
				_, err = secrets.Update(context.Background(), refreshTokenSecret, metav1.UpdateOptions{})
				require.NoError(t, err)
				// Just to be sure that this test setup is valid, confirm that the code above correctly updated the
				// refresh token's expiration time by reading it again, this time performing the read using the
				// kubestorage API instead of the manual/direct approach used above.
				session, err := oauthStore.GetRefreshTokenSession(context.Background(), refreshTokenSignature, nil)
				require.NoError(t, err)
				expiresAt := session.GetSession().GetExpiresAt(fosite.RefreshToken)
				require.Equal(t, oneHourAgoInUTC, expiresAt)
			},
			refreshRequest: refreshRequestInputs{
				want: tokenEndpointResponseExpectedValues{
					wantStatus:            http.StatusBadRequest,
					wantErrorResponseBody: fositeInvalidAuthCodeErrorBody,
				},
			},
		},
		{
			name: "when a bad refresh token is sent in the refresh request",
			idps: testidplister.NewUpstreamIDPListerBuilder().WithOIDC(upstreamOIDCIdentityProviderBuilder().Build()),
			authcodeExchange: authcodeExchangeInputs{
				customSessionData: initialUpstreamOIDCRefreshTokenCustomSessionData(),
				modifyAuthRequest: func(r *http.Request) { r.Form.Set("scope", "offline_access username groups") },
				want: tokenEndpointResponseExpectedValues{
					wantStatus:                  http.StatusOK,
					wantClientID:                pinnipedCLIClientID,
					wantSuccessBodyFields:       []string{"refresh_token", "access_token", "token_type", "expires_in", "scope"},
					wantRequestedScopes:         []string{"offline_access", "username", "groups"},
					wantGrantedScopes:           []string{"offline_access", "username", "groups"},
					wantCustomSessionDataStored: initialUpstreamOIDCRefreshTokenCustomSessionData(),
					wantUsername:                goodUsername,
					wantGroups:                  goodGroups,
				},
			},
			refreshRequest: refreshRequestInputs{
				modifyTokenRequest: func(r *http.Request, refreshToken string, accessToken string) {
					r.Body = happyRefreshRequestBody(refreshToken).WithRefreshToken("bad refresh token").ReadCloser()
				},
				want: tokenEndpointResponseExpectedValues{
					wantStatus:            http.StatusBadRequest,
					wantErrorResponseBody: fositeInvalidAuthCodeErrorBody,
				},
			},
		},
		{
			name: "when the access token is sent as if it were a refresh token",
			idps: testidplister.NewUpstreamIDPListerBuilder().WithOIDC(upstreamOIDCIdentityProviderBuilder().Build()),
			authcodeExchange: authcodeExchangeInputs{
				customSessionData: initialUpstreamOIDCRefreshTokenCustomSessionData(),
				modifyAuthRequest: func(r *http.Request) { r.Form.Set("scope", "offline_access username groups") },
				want: tokenEndpointResponseExpectedValues{
					wantStatus:                  http.StatusOK,
					wantClientID:                pinnipedCLIClientID,
					wantSuccessBodyFields:       []string{"refresh_token", "access_token", "token_type", "expires_in", "scope"},
					wantRequestedScopes:         []string{"offline_access", "username", "groups"},
					wantGrantedScopes:           []string{"offline_access", "username", "groups"},
					wantCustomSessionDataStored: initialUpstreamOIDCRefreshTokenCustomSessionData(),
					wantUsername:                goodUsername,
					wantGroups:                  goodGroups,
				},
			},
			refreshRequest: refreshRequestInputs{
				modifyTokenRequest: func(r *http.Request, refreshToken string, accessToken string) {
					r.Body = happyRefreshRequestBody(refreshToken).WithRefreshToken(accessToken).ReadCloser()
				},
				want: tokenEndpointResponseExpectedValues{
					wantStatus:            http.StatusBadRequest,
					wantErrorResponseBody: fositeInvalidAuthCodeErrorBody,
				},
			},
		},
		{
			name: "when the wrong client ID is included in the refresh request",
			idps: testidplister.NewUpstreamIDPListerBuilder().WithOIDC(upstreamOIDCIdentityProviderBuilder().Build()),
			authcodeExchange: authcodeExchangeInputs{
				customSessionData: initialUpstreamOIDCRefreshTokenCustomSessionData(),
				modifyAuthRequest: func(r *http.Request) { r.Form.Set("scope", "offline_access username groups") },
				want: tokenEndpointResponseExpectedValues{
					wantStatus:                  http.StatusOK,
					wantClientID:                pinnipedCLIClientID,
					wantSuccessBodyFields:       []string{"refresh_token", "access_token", "token_type", "expires_in", "scope"},
					wantRequestedScopes:         []string{"offline_access", "username", "groups"},
					wantGrantedScopes:           []string{"offline_access", "username", "groups"},
					wantCustomSessionDataStored: initialUpstreamOIDCRefreshTokenCustomSessionData(),
					wantUsername:                goodUsername,
					wantGroups:                  goodGroups,
				},
			},
			refreshRequest: refreshRequestInputs{
				modifyTokenRequest: func(r *http.Request, refreshToken string, accessToken string) {
					r.Body = happyRefreshRequestBody(refreshToken).WithClientID("wrong-client-id").ReadCloser()
				},
				want: tokenEndpointResponseExpectedValues{
					wantStatus:            http.StatusUnauthorized,
					wantErrorResponseBody: fositeInvalidClientErrorBody,
				},
			},
		},
		{
			name: "when the refresh request uses a different client than the one that was used to get the refresh token",
			idps: testidplister.NewUpstreamIDPListerBuilder().WithOIDC(
				upstreamOIDCIdentityProviderBuilder().WithValidatedAndMergedWithUserInfoTokens(&oidctypes.Token{
					IDToken: &oidctypes.IDToken{
						Claims: map[string]any{
							"sub": goodUpstreamSubject,
						},
					},
				}).WithRefreshedTokens(refreshedUpstreamTokensWithIDAndRefreshTokens()).Build()),
			kubeResources:    addFullyCapableDynamicClientAndSecretToKubeResources,
			authcodeExchange: happyAuthcodeExchangeInputsForOIDCUpstream, // Make the auth request and authcode exchange request using the pinniped-cli client.
			refreshRequest: refreshRequestInputs{
				// Make the refresh request with the dynamic client.
				modifyTokenRequest: modifyRefreshTokenRequestWithDynamicClientAuth,
				want: tokenEndpointResponseExpectedValues{
					wantStatus:            http.StatusBadRequest,
					wantErrorResponseBody: fositeClientIDMismatchDuringRefreshErrorBody,
				},
			},
		},
		{
			name: "when the client auth fails on the refresh request using dynamic client",
			idps: testidplister.NewUpstreamIDPListerBuilder().WithOIDC(
				upstreamOIDCIdentityProviderBuilder().WithValidatedAndMergedWithUserInfoTokens(&oidctypes.Token{
					IDToken: &oidctypes.IDToken{
						Claims: map[string]any{
							"sub": goodUpstreamSubject,
						},
					},
				}).WithRefreshedTokens(refreshedUpstreamTokensWithIDAndRefreshTokens()).Build()),
			kubeResources: addFullyCapableDynamicClientAndSecretToKubeResources,
			authcodeExchange: authcodeExchangeInputs{
				customSessionData: initialUpstreamOIDCRefreshTokenCustomSessionData(),
				modifyAuthRequest: func(r *http.Request) {
					addDynamicClientIDToFormPostBody(r)
					r.Form.Set("scope", "openid offline_access username groups")
				},
				modifyTokenRequest: modifyAuthcodeTokenRequestWithDynamicClientAuth,
				want:               withWantDynamicClientID(happyAuthcodeExchangeTokenResponseForOpenIDAndOfflineAccess(initialUpstreamOIDCRefreshTokenCustomSessionData())),
			},
			refreshRequest: refreshRequestInputs{
				modifyTokenRequest: func(tokenRequest *http.Request, refreshToken string, accessToken string) {
					tokenRequest.Body = happyRefreshRequestBody(refreshToken).WithClientID("").ReadCloser()
					tokenRequest.SetBasicAuth(dynamicClientID, "wrong client secret")
				},
				want: tokenEndpointResponseExpectedValues{
					wantStatus:            http.StatusUnauthorized,
					wantErrorResponseBody: fositeClientAuthFailedErrorBody,
				},
			},
		},
		{
			name: "dynamic client uses wrong auth method on the refresh request (must use basic auth)",
			idps: testidplister.NewUpstreamIDPListerBuilder().WithOIDC(
				upstreamOIDCIdentityProviderBuilder().WithValidatedAndMergedWithUserInfoTokens(&oidctypes.Token{
					IDToken: &oidctypes.IDToken{
						Claims: map[string]any{
							"sub": goodUpstreamSubject,
						},
					},
				}).WithRefreshedTokens(refreshedUpstreamTokensWithIDAndRefreshTokens()).Build()),
			kubeResources: addFullyCapableDynamicClientAndSecretToKubeResources,
			authcodeExchange: authcodeExchangeInputs{
				customSessionData: initialUpstreamOIDCRefreshTokenCustomSessionData(),
				modifyAuthRequest: func(r *http.Request) {
					addDynamicClientIDToFormPostBody(r)
					r.Form.Set("scope", "openid offline_access username groups")
				},
				modifyTokenRequest: modifyAuthcodeTokenRequestWithDynamicClientAuth,
				want:               withWantDynamicClientID(happyAuthcodeExchangeTokenResponseForOpenIDAndOfflineAccess(initialUpstreamOIDCRefreshTokenCustomSessionData())),
			},
			refreshRequest: refreshRequestInputs{
				modifyTokenRequest: func(tokenRequest *http.Request, refreshToken string, accessToken string) {
					// Add client auth to the form, when it should be in basic auth headers.
					tokenRequest.Body = happyRefreshRequestBody(refreshToken).WithClientID(dynamicClientID).WithClientSecret(testutil.PlaintextPassword1).ReadCloser()
				},
				want: tokenEndpointResponseExpectedValues{
					wantStatus:            http.StatusUnauthorized,
					wantErrorResponseBody: fositeClientAuthMustBeBasicAuthErrorBody,
				},
			},
		},
		{
			name: "when there is no custom session data found in the session storage during the refresh request",
			idps: testidplister.NewUpstreamIDPListerBuilder().WithOIDC(upstreamOIDCIdentityProviderBuilder().Build()),
			authcodeExchange: authcodeExchangeInputs{
				customSessionData: nil, // this should not happen in practice
				modifyAuthRequest: func(r *http.Request) { r.Form.Set("scope", "openid offline_access username groups") },
				want:              happyAuthcodeExchangeTokenResponseForOpenIDAndOfflineAccess(nil),
			},
			refreshRequest: refreshRequestInputs{
				want: tokenEndpointResponseExpectedValues{
					wantStatus:            http.StatusInternalServerError,
					wantErrorResponseBody: pinnipedUpstreamSessionDataNotFoundErrorBody,
				},
			},
		},
		{
			name: "when there is no provider name in custom session data found in the session storage during the refresh request",
			idps: testidplister.NewUpstreamIDPListerBuilder().WithOIDC(upstreamOIDCIdentityProviderBuilder().Build()),
			authcodeExchange: authcodeExchangeInputs{
				customSessionData: &psession.CustomSessionData{
					ProviderName: "", // this should not happen in practice
					ProviderUID:  oidcUpstreamResourceUID,
					ProviderType: oidcUpstreamType,
					OIDC:         &psession.OIDCSessionData{UpstreamRefreshToken: oidcUpstreamInitialRefreshToken},
				},
				modifyAuthRequest: func(r *http.Request) { r.Form.Set("scope", "openid offline_access username groups") },
				want: happyAuthcodeExchangeTokenResponseForOpenIDAndOfflineAccess(
					&psession.CustomSessionData{ // want the initial customSessionData to be unmodified
						ProviderName: "", // this should not happen in practice
						ProviderUID:  oidcUpstreamResourceUID,
						ProviderType: oidcUpstreamType,
						OIDC:         &psession.OIDCSessionData{UpstreamRefreshToken: oidcUpstreamInitialRefreshToken},
					},
				),
			},
			refreshRequest: refreshRequestInputs{
				want: tokenEndpointResponseExpectedValues{
					wantStatus:            http.StatusInternalServerError,
					wantErrorResponseBody: pinnipedUpstreamSessionDataNotFoundErrorBody,
				},
			},
		},
		{
			name: "when there is no provider UID in custom session data found in the session storage during the refresh request",
			idps: testidplister.NewUpstreamIDPListerBuilder().WithOIDC(upstreamOIDCIdentityProviderBuilder().Build()),
			authcodeExchange: authcodeExchangeInputs{
				customSessionData: &psession.CustomSessionData{
					ProviderName: oidcUpstreamName,
					ProviderUID:  "", // this should not happen in practice
					ProviderType: oidcUpstreamType,
					OIDC:         &psession.OIDCSessionData{UpstreamRefreshToken: oidcUpstreamInitialRefreshToken},
				},
				modifyAuthRequest: func(r *http.Request) { r.Form.Set("scope", "openid offline_access username groups") },
				want: happyAuthcodeExchangeTokenResponseForOpenIDAndOfflineAccess(
					&psession.CustomSessionData{ // want the initial customSessionData to be unmodified
						ProviderName: oidcUpstreamName,
						ProviderUID:  "", // this should not happen in practice
						ProviderType: oidcUpstreamType,
						OIDC:         &psession.OIDCSessionData{UpstreamRefreshToken: oidcUpstreamInitialRefreshToken},
					},
				),
			},
			refreshRequest: refreshRequestInputs{
				want: tokenEndpointResponseExpectedValues{
					wantStatus:            http.StatusInternalServerError,
					wantErrorResponseBody: pinnipedUpstreamSessionDataNotFoundErrorBody,
				},
			},
		},
		{
			name: "when there is no provider type in custom session data found in the session storage during the refresh request",
			idps: testidplister.NewUpstreamIDPListerBuilder().WithOIDC(upstreamOIDCIdentityProviderBuilder().Build()),
			authcodeExchange: authcodeExchangeInputs{
				customSessionData: &psession.CustomSessionData{
					ProviderName: oidcUpstreamName,
					ProviderUID:  oidcUpstreamResourceUID,
					ProviderType: "", // this should not happen in practice
					OIDC:         &psession.OIDCSessionData{UpstreamRefreshToken: oidcUpstreamInitialRefreshToken},
				},
				modifyAuthRequest: func(r *http.Request) { r.Form.Set("scope", "openid offline_access username groups") },
				want: happyAuthcodeExchangeTokenResponseForOpenIDAndOfflineAccess(
					&psession.CustomSessionData{ // want the initial customSessionData to be unmodified
						ProviderName: oidcUpstreamName,
						ProviderUID:  oidcUpstreamResourceUID,
						ProviderType: "", // this should not happen in practice
						OIDC:         &psession.OIDCSessionData{UpstreamRefreshToken: oidcUpstreamInitialRefreshToken},
					},
				),
			},
			refreshRequest: refreshRequestInputs{
				want: tokenEndpointResponseExpectedValues{
					wantStatus:            http.StatusInternalServerError,
					wantErrorResponseBody: pinnipedUpstreamSessionDataNotFoundErrorBody,
				},
			},
		},
		{
			name: "when there is an illegal provider type in custom session data found in the session storage during the refresh request",
			idps: testidplister.NewUpstreamIDPListerBuilder().WithOIDC(upstreamOIDCIdentityProviderBuilder().Build()),
			authcodeExchange: authcodeExchangeInputs{
				customSessionData: &psession.CustomSessionData{
					ProviderName: oidcUpstreamName,
					ProviderUID:  oidcUpstreamResourceUID,
					ProviderType: "not-an-allowed-provider-type", // this should not happen in practice
					OIDC:         &psession.OIDCSessionData{UpstreamRefreshToken: oidcUpstreamInitialRefreshToken},
				},
				modifyAuthRequest: func(r *http.Request) { r.Form.Set("scope", "openid offline_access username groups") },
				want: happyAuthcodeExchangeTokenResponseForOpenIDAndOfflineAccess(
					&psession.CustomSessionData{ // want the initial customSessionData to be unmodified
						ProviderName: oidcUpstreamName,
						ProviderUID:  oidcUpstreamResourceUID,
						ProviderType: "not-an-allowed-provider-type", // this should not happen in practice
						OIDC:         &psession.OIDCSessionData{UpstreamRefreshToken: oidcUpstreamInitialRefreshToken},
					},
				),
			},
			refreshRequest: refreshRequestInputs{
				want: tokenEndpointResponseExpectedValues{
					wantStatus:            http.StatusInternalServerError,
					wantErrorResponseBody: pinnipedUpstreamSessionDataNotFoundErrorBody,
				},
			},
		},
		{
			name: "when there is no OIDC-specific data in custom session data found in the session storage during the refresh request",
			idps: testidplister.NewUpstreamIDPListerBuilder().WithOIDC(upstreamOIDCIdentityProviderBuilder().Build()),
			authcodeExchange: authcodeExchangeInputs{
				customSessionData: &psession.CustomSessionData{
					ProviderName: oidcUpstreamName,
					ProviderUID:  oidcUpstreamResourceUID,
					ProviderType: oidcUpstreamType,
					OIDC:         nil, // this should not happen in practice
				},
				modifyAuthRequest: func(r *http.Request) { r.Form.Set("scope", "openid offline_access username groups") },
				want: happyAuthcodeExchangeTokenResponseForOpenIDAndOfflineAccess(
					&psession.CustomSessionData{ // want the initial customSessionData to be unmodified
						ProviderName: oidcUpstreamName,
						ProviderUID:  oidcUpstreamResourceUID,
						ProviderType: oidcUpstreamType,
						OIDC:         nil, // this should not happen in practice
					},
				),
			},
			refreshRequest: refreshRequestInputs{
				want: tokenEndpointResponseExpectedValues{
					wantStatus:            http.StatusInternalServerError,
					wantErrorResponseBody: pinnipedUpstreamSessionDataNotFoundErrorBody,
				},
			},
		},
		{
			name: "when there is no OIDC refresh token nor access token in custom session data found in the session storage during the refresh request",
			idps: testidplister.NewUpstreamIDPListerBuilder().WithOIDC(upstreamOIDCIdentityProviderBuilder().Build()),
			authcodeExchange: authcodeExchangeInputs{
				customSessionData: &psession.CustomSessionData{
					ProviderName: oidcUpstreamName,
					ProviderUID:  oidcUpstreamResourceUID,
					ProviderType: oidcUpstreamType,
					OIDC: &psession.OIDCSessionData{
						UpstreamRefreshToken: "", // this should not happen in practice. we should always have exactly one of these.
						UpstreamAccessToken:  "",
					},
				},
				modifyAuthRequest: func(r *http.Request) { r.Form.Set("scope", "openid offline_access username groups") },
				want: happyAuthcodeExchangeTokenResponseForOpenIDAndOfflineAccess(
					&psession.CustomSessionData{ // want the initial customSessionData to be unmodified
						ProviderName: oidcUpstreamName,
						ProviderUID:  oidcUpstreamResourceUID,
						ProviderType: oidcUpstreamType,
						OIDC: &psession.OIDCSessionData{
							UpstreamRefreshToken: "", // this should not happen in practice
							UpstreamAccessToken:  "",
						},
					},
				),
			},
			refreshRequest: refreshRequestInputs{
				want: tokenEndpointResponseExpectedValues{
					wantStatus:            http.StatusInternalServerError,
					wantErrorResponseBody: pinnipedUpstreamSessionDataNotFoundErrorBody,
				},
			},
		},
		{
			name: "when the provider in the session storage is not found due to its name during the refresh request",
			idps: testidplister.NewUpstreamIDPListerBuilder().WithOIDC(upstreamOIDCIdentityProviderBuilder().Build()),
			authcodeExchange: authcodeExchangeInputs{
				customSessionData: &psession.CustomSessionData{
					Username:     goodUsername,
					ProviderName: "this-name-will-not-be-found", // this could happen if the OIDCIdentityProvider was deleted since original login
					ProviderUID:  oidcUpstreamResourceUID,
					ProviderType: oidcUpstreamType,
					OIDC:         &psession.OIDCSessionData{UpstreamRefreshToken: oidcUpstreamInitialRefreshToken},
				},
				modifyAuthRequest: func(r *http.Request) { r.Form.Set("scope", "openid offline_access username groups") },
				want: happyAuthcodeExchangeTokenResponseForOpenIDAndOfflineAccess(
					&psession.CustomSessionData{ // want the initial customSessionData to be unmodified
						Username:     goodUsername,
						ProviderName: "this-name-will-not-be-found", // this could happen if the OIDCIdentityProvider was deleted since original login
						ProviderUID:  oidcUpstreamResourceUID,
						ProviderType: oidcUpstreamType,
						OIDC:         &psession.OIDCSessionData{UpstreamRefreshToken: oidcUpstreamInitialRefreshToken},
					},
				),
			},
			refreshRequest: refreshRequestInputs{
				want: tokenEndpointResponseExpectedValues{
					wantStatus: http.StatusUnauthorized,
					wantErrorResponseBody: here.Doc(`
						{
							"error":             "error",
							"error_description": "Error during upstream refresh. Provider from upstream session data was not found."
						}
					`),
				},
			},
		},
		{
			name: "when the provider in the session storage is found but has the wrong resource UID during the refresh request",
			idps: testidplister.NewUpstreamIDPListerBuilder().WithOIDC(upstreamOIDCIdentityProviderBuilder().Build()),
			authcodeExchange: authcodeExchangeInputs{
				customSessionData: &psession.CustomSessionData{
					Username:     goodUsername,
					ProviderName: oidcUpstreamName,
					ProviderUID:  "this is the wrong uid", // this could happen if the OIDCIdentityProvider was deleted and recreated at the same name since original login
					ProviderType: oidcUpstreamType,
					OIDC:         &psession.OIDCSessionData{UpstreamRefreshToken: oidcUpstreamInitialRefreshToken},
				},
				modifyAuthRequest: func(r *http.Request) { r.Form.Set("scope", "openid offline_access username groups") },
				want: happyAuthcodeExchangeTokenResponseForOpenIDAndOfflineAccess(
					&psession.CustomSessionData{ // want the initial customSessionData to be unmodified
						Username:     goodUsername,
						ProviderName: oidcUpstreamName,
						ProviderUID:  "this is the wrong uid", // this could happen if the OIDCIdentityProvider was deleted and recreated at the same name since original login
						ProviderType: oidcUpstreamType,
						OIDC:         &psession.OIDCSessionData{UpstreamRefreshToken: oidcUpstreamInitialRefreshToken},
					},
				),
			},
			refreshRequest: refreshRequestInputs{
				want: tokenEndpointResponseExpectedValues{
					wantStatus: http.StatusUnauthorized,
					wantErrorResponseBody: here.Doc(`
						{
							"error":             "error",
							"error_description": "Error during upstream refresh. Provider from upstream session data has changed its resource UID since authentication."
						}
					`),
				},
			},
		},
		{
			name: "when the upstream refresh fails during the refresh request using OIDC upstream",
			idps: testidplister.NewUpstreamIDPListerBuilder().WithOIDC(upstreamOIDCIdentityProviderBuilder().
				WithPerformRefreshError(errors.New("some upstream refresh error")).Build()),
			authcodeExchange: happyAuthcodeExchangeInputsForOIDCUpstream,
			refreshRequest: refreshRequestInputs{
				want: tokenEndpointResponseExpectedValues{
					wantOIDCUpstreamRefreshCall: happyOIDCUpstreamRefreshCall(),
					wantStatus:                  http.StatusUnauthorized,
					wantErrorResponseBody: here.Doc(`
						{
							"error":             "error",
							"error_description": "Error during upstream refresh. Upstream refresh failed."
						}
					`),
				},
			},
		},
		{
			name: "when the upstream refresh fails during the refresh request using GitHub upstream",
			idps: testidplister.NewUpstreamIDPListerBuilder().WithGitHub(upstreamGitHubIdentityProviderBuilder().
				WithGetUserError(errors.New("some upstream refresh error")).Build()),
			authcodeExchange: happyAuthcodeExchangeInputsForGithubUpstream,
			refreshRequest: refreshRequestInputs{
				want: tokenEndpointResponseExpectedValues{
					wantGithubUpstreamRefreshCall: happyGitHubUpstreamRefreshCall(),
					wantStatus:                    http.StatusUnauthorized,
					wantErrorResponseBody: here.Doc(`
						{
							"error":             "error",
							"error_description": "Error during upstream refresh. Upstream refresh failed."
						}
					`),
				},
			},
		},
		{
			name: "when the upstream refresh returns an invalid ID token during the refresh request",
			idps: testidplister.NewUpstreamIDPListerBuilder().WithOIDC(upstreamOIDCIdentityProviderBuilder().
				WithRefreshedTokens(refreshedUpstreamTokensWithIDAndRefreshTokens()).
				// This is the current format of the errors returned by the production code version of ValidateTokenAndMergeWithUserInfo, see ValidateTokenAndMergeWithUserInfo in upstreamoidc.go
				WithValidateTokenAndMergeWithUserInfoError(httperr.Wrap(http.StatusBadRequest, "some validate error", errors.New("some validate cause"))).
				Build()),
			authcodeExchange: happyAuthcodeExchangeInputsForOIDCUpstream,
			refreshRequest: refreshRequestInputs{
				want: tokenEndpointResponseExpectedValues{
					wantOIDCUpstreamRefreshCall:       happyOIDCUpstreamRefreshCall(),
					wantUpstreamOIDCValidateTokenCall: happyUpstreamValidateTokenCall(refreshedUpstreamTokensWithIDAndRefreshTokens(), true),
					wantStatus:                        http.StatusUnauthorized,
					wantErrorResponseBody: here.Doc(`
						{
							"error":             "error",
							"error_description": "Error during upstream refresh. Upstream refresh returned an invalid ID token or UserInfo response."
						}
					`),
				},
			},
		},
		{
			name: "when the upstream refresh returns an ID token with a different subject than the original",
			idps: testidplister.NewUpstreamIDPListerBuilder().WithOIDC(upstreamOIDCIdentityProviderBuilder().
				WithRefreshedTokens(refreshedUpstreamTokensWithIDAndRefreshTokens()).
				// This is the current format of the errors returned by the production code version of ValidateTokenAndMergeWithUserInfo, see ValidateTokenAndMergeWithUserInfo in upstreamoidc.go
				WithValidatedAndMergedWithUserInfoTokens(&oidctypes.Token{
					IDToken: &oidctypes.IDToken{
						Claims: map[string]any{
							"sub": "something-different",
						},
					},
				}).
				Build()),
			authcodeExchange: happyAuthcodeExchangeInputsForOIDCUpstream,
			refreshRequest: refreshRequestInputs{
				want: tokenEndpointResponseExpectedValues{
					wantOIDCUpstreamRefreshCall:       happyOIDCUpstreamRefreshCall(),
					wantUpstreamOIDCValidateTokenCall: happyUpstreamValidateTokenCall(refreshedUpstreamTokensWithIDAndRefreshTokens(), true),
					wantStatus:                        http.StatusUnauthorized,
					wantErrorResponseBody: here.Doc(`
						{
							"error":             "error",
							"error_description": "Error during upstream refresh. Upstream refresh failed."
						}
					`),
				},
			},
		},
		{
			name: "refresh grant with claims but not the subject claim",
			idps: testidplister.NewUpstreamIDPListerBuilder().WithOIDC(
				upstreamOIDCIdentityProviderBuilder().WithValidatedAndMergedWithUserInfoTokens(&oidctypes.Token{
					IDToken: &oidctypes.IDToken{
						Claims: map[string]any{
							"some-claim": "some-value",
						},
					},
				}).WithRefreshedTokens(refreshedUpstreamTokensWithIDAndRefreshTokens()).Build()),
			authcodeExchange: happyAuthcodeExchangeInputsForOIDCUpstream,
			refreshRequest: refreshRequestInputs{
				want: tokenEndpointResponseExpectedValues{
					wantOIDCUpstreamRefreshCall:       happyOIDCUpstreamRefreshCall(),
					wantUpstreamOIDCValidateTokenCall: happyUpstreamValidateTokenCall(refreshedUpstreamTokensWithIDAndRefreshTokens(), true),
					wantStatus:                        http.StatusUnauthorized,
					wantErrorResponseBody: here.Doc(`
						{
							"error":             "error",
							"error_description": "Error during upstream refresh. Upstream refresh failed."
						}
					`),
				},
			},
		},
		{
			name: "refresh grant with changed username claim",
			idps: testidplister.NewUpstreamIDPListerBuilder().WithOIDC(
				upstreamOIDCIdentityProviderBuilder().WithUsernameClaim("username-claim").WithValidatedAndMergedWithUserInfoTokens(&oidctypes.Token{
					IDToken: &oidctypes.IDToken{
						Claims: map[string]any{
							"some-claim":     "some-value",
							"sub":            goodUpstreamSubject,
							"username-claim": "some-changed-username",
						},
					},
				}).WithRefreshedTokens(refreshedUpstreamTokensWithIDAndRefreshTokens()).Build()),
			authcodeExchange: happyAuthcodeExchangeInputsForOIDCUpstream,
			refreshRequest: refreshRequestInputs{
				want: tokenEndpointResponseExpectedValues{
					wantOIDCUpstreamRefreshCall:       happyOIDCUpstreamRefreshCall(),
					wantUpstreamOIDCValidateTokenCall: happyUpstreamValidateTokenCall(refreshedUpstreamTokensWithIDAndRefreshTokens(), true),
					wantStatus:                        http.StatusUnauthorized,
					wantErrorResponseBody: here.Doc(`
						{
							"error":             "error",
							"error_description": "Error during upstream refresh. Upstream refresh failed."
						}
					`),
				},
			},
		},
		{
			name: "refresh grant with changed issuer claim",
			idps: testidplister.NewUpstreamIDPListerBuilder().WithOIDC(
				upstreamOIDCIdentityProviderBuilder().WithUsernameClaim("username-claim").WithValidatedAndMergedWithUserInfoTokens(&oidctypes.Token{
					IDToken: &oidctypes.IDToken{
						Claims: map[string]any{
							"some-claim": "some-value",
							"sub":        goodUpstreamSubject,
							"iss":        "some-changed-issuer",
						},
					},
				}).WithRefreshedTokens(refreshedUpstreamTokensWithIDAndRefreshTokens()).Build()),
			authcodeExchange: happyAuthcodeExchangeInputsForOIDCUpstream,
			refreshRequest: refreshRequestInputs{
				want: tokenEndpointResponseExpectedValues{
					wantOIDCUpstreamRefreshCall:       happyOIDCUpstreamRefreshCall(),
					wantUpstreamOIDCValidateTokenCall: happyUpstreamValidateTokenCall(refreshedUpstreamTokensWithIDAndRefreshTokens(), true),
					wantStatus:                        http.StatusUnauthorized,
					wantErrorResponseBody: here.Doc(`
						{
							"error":             "error",
							"error_description": "Error during upstream refresh. Upstream refresh failed."
						}
					`),
				},
			},
		},
		{
			name: "upstream ldap refresh happy path",
			idps: testidplister.NewUpstreamIDPListerBuilder().WithLDAP(oidctestutil.NewTestUpstreamLDAPIdentityProviderBuilder().
				WithName(ldapUpstreamName).
				WithResourceUID(ldapUpstreamResourceUID).
				WithURL(ldapUpstreamURL).
				WithPerformRefreshGroups(goodGroups).
				Build(),
			),
			authcodeExchange: happyAuthcodeExchangeInputsForLDAPUpstream,
			refreshRequest: refreshRequestInputs{
				want: happyRefreshTokenResponseForLDAP(
					happyLDAPCustomSessionData,
				),
			},
		},
		{
			name: "upstream ldap refresh happy path with identity transformations which modify the username and group names",
			idps: testidplister.NewUpstreamIDPListerBuilder().WithLDAP(oidctestutil.NewTestUpstreamLDAPIdentityProviderBuilder().
				WithName(ldapUpstreamName).
				WithResourceUID(ldapUpstreamResourceUID).
				WithURL(ldapUpstreamURL).
				WithPerformRefreshGroups(goodGroups).
				WithTransformsForFederationDomain(prefixUsernameAndGroupsPipeline).
				Build(),
			),
			authcodeExchange: authcodeExchangeInputs{
				modifyAuthRequest: func(r *http.Request) { r.Form.Set("scope", "openid offline_access username groups") },
				customSessionData: happyLDAPCustomSessionDataWithUsername(transformationUsernamePrefix + goodUsername),
				modifySession: func(session *psession.PinnipedSession) {
					// The authorization flow would have run the transformation pipeline and stored the transformed
					// downstream identity in this part of the session, so simulate that by setting the expected result.
					session.IDTokenClaims().Extra["username"] = transformationUsernamePrefix + goodUsername
					session.IDTokenClaims().Extra["groups"] = testutil.AddPrefixToEach(transformationGroupsPrefix, goodGroups)
				},
				want: happyAuthcodeExchangeTokenResponseForOpenIDAndOfflineAccessWithUsernameAndGroups(
					happyLDAPCustomSessionDataWithUsername(transformationUsernamePrefix+goodUsername),
					transformationUsernamePrefix+goodUsername,
					testutil.AddPrefixToEach(transformationGroupsPrefix, goodGroups),
				),
			},
			refreshRequest: refreshRequestInputs{
				want: happyRefreshTokenResponseForLDAPWithUsernameAndGroups(
					happyLDAPCustomSessionDataWithUsername(transformationUsernamePrefix+goodUsername),
					transformationUsernamePrefix+goodUsername,
					testutil.AddPrefixToEach(transformationGroupsPrefix, goodGroups),
				),
			},
		},
		{
			name: "upstream ldap refresh with identity transformations which modify the username and group names when the downstream username has changed compared to initial login",
			idps: testidplister.NewUpstreamIDPListerBuilder().WithLDAP(oidctestutil.NewTestUpstreamLDAPIdentityProviderBuilder().
				WithName(ldapUpstreamName).
				WithResourceUID(ldapUpstreamResourceUID).
				WithURL(ldapUpstreamURL).
				WithPerformRefreshGroups(goodGroups).
				WithTransformsForFederationDomain(prefixUsernameAndGroupsPipeline).
				Build(),
			),
			authcodeExchange: authcodeExchangeInputs{
				modifyAuthRequest: func(r *http.Request) { r.Form.Set("scope", "openid offline_access username groups") },
				customSessionData: happyLDAPCustomSessionDataWithUsername("some_other_transform_prefix:" + goodUsername),
				modifySession: func(session *psession.PinnipedSession) {
					// The authorization flow would have run the transformation pipeline and stored the transformed
					// downstream identity in this part of the session, so simulate that by setting the expected result.
					// In this case we will simulate a successful auth so we can test what happens when the refresh is
					// rejected by the identity transformations.
					session.IDTokenClaims().Extra["username"] = "some_other_transform_prefix:" + goodUsername
					session.IDTokenClaims().Extra["groups"] = testutil.AddPrefixToEach(transformationGroupsPrefix, goodGroups)
				},
				want: happyAuthcodeExchangeTokenResponseForOpenIDAndOfflineAccessWithUsernameAndGroups(
					happyLDAPCustomSessionDataWithUsername("some_other_transform_prefix:"+goodUsername),
					"some_other_transform_prefix:"+goodUsername,
					testutil.AddPrefixToEach(transformationGroupsPrefix, goodGroups),
				),
			},
			refreshRequest: refreshRequestInputs{
				want: tokenEndpointResponseExpectedValues{
					wantLDAPUpstreamRefreshCall: happyLDAPUpstreamRefreshCall(),
					wantStatus:                  http.StatusUnauthorized,
					wantErrorResponseBody: here.Doc(`
						{
							"error":             "error",
							"error_description": "Error during upstream refresh. Upstream refresh failed."
						}
					`),
				},
			},
		},
		{
			name: "upstream ldap refresh with identity transformations which reject the auth",
			idps: testidplister.NewUpstreamIDPListerBuilder().WithLDAP(oidctestutil.NewTestUpstreamLDAPIdentityProviderBuilder().
				WithName(ldapUpstreamName).
				WithResourceUID(ldapUpstreamResourceUID).
				WithURL(ldapUpstreamURL).
				WithPerformRefreshGroups(goodGroups).
				WithTransformsForFederationDomain(rejectAuthPipeline).
				Build(),
			),
			authcodeExchange: authcodeExchangeInputs{
				modifyAuthRequest: func(r *http.Request) { r.Form.Set("scope", "openid offline_access username groups") },
				customSessionData: happyLDAPCustomSessionDataWithUsername(transformationUsernamePrefix + goodUsername),
				modifySession: func(session *psession.PinnipedSession) {
					// The authorization flow would have run the transformation pipeline and stored the transformed
					// downstream identity in this part of the session, so simulate that by setting the expected result.
					// In this case we will simulate a successful auth so we can test what happens when the refresh is
					// rejected by the identity transformations.
					session.IDTokenClaims().Extra["username"] = transformationUsernamePrefix + goodUsername
					session.IDTokenClaims().Extra["groups"] = testutil.AddPrefixToEach(transformationGroupsPrefix, goodGroups)
				},
				want: happyAuthcodeExchangeTokenResponseForOpenIDAndOfflineAccessWithUsernameAndGroups(
					happyLDAPCustomSessionDataWithUsername(transformationUsernamePrefix+goodUsername),
					transformationUsernamePrefix+goodUsername,
					testutil.AddPrefixToEach(transformationGroupsPrefix, goodGroups),
				),
			},
			refreshRequest: refreshRequestInputs{
				want: tokenEndpointResponseExpectedValues{
					wantLDAPUpstreamRefreshCall: happyLDAPUpstreamRefreshCall(),
					wantStatus:                  http.StatusUnauthorized,
					wantErrorResponseBody: here.Doc(`
						{
							"error":             "error",
							"error_description": "Error during upstream refresh. Upstream refresh rejected by configured identity policy: authentication was rejected by a configured policy."
						}
					`),
				},
			},
		},
		{
			name: "upstream ldap refresh happy path using dynamic client",
			idps: testidplister.NewUpstreamIDPListerBuilder().WithLDAP(oidctestutil.NewTestUpstreamLDAPIdentityProviderBuilder().
				WithName(ldapUpstreamName).
				WithResourceUID(ldapUpstreamResourceUID).
				WithURL(ldapUpstreamURL).
				WithPerformRefreshGroups(goodGroups).
				Build(),
			),
			kubeResources: addFullyCapableDynamicClientAndSecretToKubeResources,
			authcodeExchange: authcodeExchangeInputs{
				modifyAuthRequest: func(r *http.Request) {
					addDynamicClientIDToFormPostBody(r)
					r.Form.Set("scope", "openid offline_access username groups")
				},
				modifyTokenRequest: modifyAuthcodeTokenRequestWithDynamicClientAuth,
				customSessionData:  happyLDAPCustomSessionData,
				want:               withWantDynamicClientID(happyAuthcodeExchangeTokenResponseForOpenIDAndOfflineAccess(happyLDAPCustomSessionData)),
			},
			refreshRequest: refreshRequestInputs{
				modifyTokenRequest: modifyRefreshTokenRequestWithDynamicClientAuth,
				want:               withWantDynamicClientID(happyRefreshTokenResponseForLDAP(happyLDAPCustomSessionData)),
			},
		},
		{
			name: "upstream ldap refresh happy path without downstream username scope granted, using dynamic client",
			idps: testidplister.NewUpstreamIDPListerBuilder().WithLDAP(oidctestutil.NewTestUpstreamLDAPIdentityProviderBuilder().
				WithName(ldapUpstreamName).
				WithResourceUID(ldapUpstreamResourceUID).
				WithURL(ldapUpstreamURL).
				WithPerformRefreshGroups(goodGroups).
				Build(),
			),
			kubeResources: addFullyCapableDynamicClientAndSecretToKubeResources,
			authcodeExchange: authcodeExchangeInputs{
				modifyAuthRequest: func(r *http.Request) {
					addDynamicClientIDToFormPostBody(r)
					r.Form.Set("scope", "openid offline_access groups")
				},
				modifyTokenRequest: modifyAuthcodeTokenRequestWithDynamicClientAuth,
				customSessionData:  happyLDAPCustomSessionData,
				want: withWantDynamicClientID(tokenEndpointResponseExpectedValues{
					wantStatus:                  http.StatusOK,
					wantClientID:                dynamicClientID,
					wantSuccessBodyFields:       []string{"id_token", "refresh_token", "access_token", "token_type", "expires_in", "scope"},
					wantRequestedScopes:         []string{"openid", "offline_access", "groups"},
					wantGrantedScopes:           []string{"openid", "offline_access", "groups"},
					wantCustomSessionDataStored: happyLDAPCustomSessionData,
					wantUsername:                "",
					wantGroups:                  goodGroups,
				}),
			},
			refreshRequest: refreshRequestInputs{
				modifyTokenRequest: modifyRefreshTokenRequestWithDynamicClientAuth,
				want: withWantDynamicClientID(tokenEndpointResponseExpectedValues{
					wantStatus:                  http.StatusOK,
					wantClientID:                dynamicClientID,
					wantSuccessBodyFields:       []string{"id_token", "refresh_token", "access_token", "token_type", "expires_in", "scope"},
					wantRequestedScopes:         []string{"openid", "offline_access", "groups"},
					wantGrantedScopes:           []string{"openid", "offline_access", "groups"},
					wantCustomSessionDataStored: happyLDAPCustomSessionData,
					wantUsername:                "",
					wantGroups:                  goodGroups,
					wantLDAPUpstreamRefreshCall: happyLDAPUpstreamRefreshCall(),
				}),
			},
		},
		{
			name: "upstream active directory refresh happy path",
			idps: testidplister.NewUpstreamIDPListerBuilder().WithActiveDirectory(oidctestutil.NewTestUpstreamLDAPIdentityProviderBuilder().
				WithName(activeDirectoryUpstreamName).
				WithResourceUID(activeDirectoryUpstreamResourceUID).
				WithURL(ldapUpstreamURL).
				WithPerformRefreshGroups(goodGroups).
				Build(),
			),
			authcodeExchange: authcodeExchangeInputs{
				modifyAuthRequest: func(r *http.Request) { r.Form.Set("scope", "openid offline_access username groups") },
				customSessionData: happyActiveDirectoryCustomSessionData,
				want: happyAuthcodeExchangeTokenResponseForOpenIDAndOfflineAccess(
					happyActiveDirectoryCustomSessionData,
				),
			},
			refreshRequest: refreshRequestInputs{
				want: happyRefreshTokenResponseForActiveDirectory(
					happyActiveDirectoryCustomSessionData,
				),
			},
		},
		{
			name: "upstream ldap refresh when the LDAP session data is nil",
			idps: testidplister.NewUpstreamIDPListerBuilder().WithLDAP(oidctestutil.NewTestUpstreamLDAPIdentityProviderBuilder().
				WithName(ldapUpstreamName).
				WithResourceUID(ldapUpstreamResourceUID).
				WithURL(ldapUpstreamURL).
				Build(),
			),
			authcodeExchange: authcodeExchangeInputs{
				modifyAuthRequest: func(r *http.Request) { r.Form.Set("scope", "openid offline_access username groups") },
				customSessionData: &psession.CustomSessionData{
					ProviderUID:  ldapUpstreamResourceUID,
					ProviderName: ldapUpstreamName,
					ProviderType: ldapUpstreamType,
					LDAP:         nil,
				},
				want: happyAuthcodeExchangeTokenResponseForOpenIDAndOfflineAccess(
					&psession.CustomSessionData{
						ProviderUID:  ldapUpstreamResourceUID,
						ProviderName: ldapUpstreamName,
						ProviderType: ldapUpstreamType,
						LDAP:         nil,
					},
				),
			},
			refreshRequest: refreshRequestInputs{
				want: tokenEndpointResponseExpectedValues{
					wantStatus: http.StatusInternalServerError,
					wantErrorResponseBody: here.Doc(`
						{
							"error":             "error",
							"error_description": "There was an internal server error. Required upstream data not found in session."
						}
					`),
				},
			},
		},
		{
			name: "upstream active directory refresh when the ad session data is nil",
			idps: testidplister.NewUpstreamIDPListerBuilder().WithLDAP(oidctestutil.NewTestUpstreamLDAPIdentityProviderBuilder().
				WithName(activeDirectoryUpstreamName).
				WithResourceUID(activeDirectoryUpstreamResourceUID).
				WithURL(ldapUpstreamURL).
				Build(),
			),
			authcodeExchange: authcodeExchangeInputs{
				modifyAuthRequest: func(r *http.Request) { r.Form.Set("scope", "openid offline_access username groups") },
				customSessionData: &psession.CustomSessionData{
					ProviderUID:     activeDirectoryUpstreamResourceUID,
					ProviderName:    activeDirectoryUpstreamName,
					ProviderType:    activeDirectoryUpstreamType,
					ActiveDirectory: nil,
				},
				want: happyAuthcodeExchangeTokenResponseForOpenIDAndOfflineAccess(
					&psession.CustomSessionData{
						ProviderUID:     activeDirectoryUpstreamResourceUID,
						ProviderName:    activeDirectoryUpstreamName,
						ProviderType:    activeDirectoryUpstreamType,
						ActiveDirectory: nil,
					},
				),
			},
			refreshRequest: refreshRequestInputs{
				want: tokenEndpointResponseExpectedValues{
					wantStatus: http.StatusInternalServerError,
					wantErrorResponseBody: here.Doc(`
						{
							"error":             "error",
							"error_description": "There was an internal server error. Required upstream data not found in session."
						}
					`),
				},
			},
		},
		{
			name: "upstream ldap refresh when the LDAP session data does not contain dn",
			idps: testidplister.NewUpstreamIDPListerBuilder().WithLDAP(oidctestutil.NewTestUpstreamLDAPIdentityProviderBuilder().
				WithName(ldapUpstreamName).
				WithResourceUID(ldapUpstreamResourceUID).
				WithURL(ldapUpstreamURL).
				Build(),
			),
			authcodeExchange: authcodeExchangeInputs{
				modifyAuthRequest: func(r *http.Request) { r.Form.Set("scope", "openid offline_access username groups") },
				customSessionData: &psession.CustomSessionData{
					ProviderUID:  ldapUpstreamResourceUID,
					ProviderName: ldapUpstreamName,
					ProviderType: ldapUpstreamType,
					LDAP: &psession.LDAPSessionData{
						UserDN: "",
					},
				},
				want: happyAuthcodeExchangeTokenResponseForOpenIDAndOfflineAccess(
					&psession.CustomSessionData{
						ProviderUID:  ldapUpstreamResourceUID,
						ProviderName: ldapUpstreamName,
						ProviderType: ldapUpstreamType,
						LDAP: &psession.LDAPSessionData{
							UserDN: "",
						},
					},
				),
			},
			refreshRequest: refreshRequestInputs{
				want: tokenEndpointResponseExpectedValues{
					wantStatus: http.StatusInternalServerError,
					wantErrorResponseBody: here.Doc(`
						{
							"error":             "error",
							"error_description": "There was an internal server error. Required upstream data not found in session."
						}
					`),
				},
			},
		},
		{
			name: "upstream active directory refresh when the active directory session data does not contain dn",
			idps: testidplister.NewUpstreamIDPListerBuilder().WithActiveDirectory(oidctestutil.NewTestUpstreamLDAPIdentityProviderBuilder().
				WithName(activeDirectoryUpstreamName).
				WithResourceUID(activeDirectoryUpstreamResourceUID).
				WithURL(ldapUpstreamURL).
				Build(),
			),
			authcodeExchange: authcodeExchangeInputs{
				modifyAuthRequest: func(r *http.Request) { r.Form.Set("scope", "openid offline_access username groups") },
				customSessionData: &psession.CustomSessionData{
					ProviderUID:  ldapUpstreamResourceUID,
					ProviderName: ldapUpstreamName,
					ProviderType: ldapUpstreamType,
					ActiveDirectory: &psession.ActiveDirectorySessionData{
						UserDN: "",
					},
				},
				want: happyAuthcodeExchangeTokenResponseForOpenIDAndOfflineAccess(
					&psession.CustomSessionData{
						ProviderUID:  ldapUpstreamResourceUID,
						ProviderName: ldapUpstreamName,
						ProviderType: ldapUpstreamType,
						ActiveDirectory: &psession.ActiveDirectorySessionData{
							UserDN: "",
						},
					},
				),
			},
			refreshRequest: refreshRequestInputs{
				want: tokenEndpointResponseExpectedValues{
					wantStatus: http.StatusInternalServerError,
					wantErrorResponseBody: here.Doc(`
						{
							"error":             "error",
							"error_description": "There was an internal server error. Required upstream data not found in session."
						}
					`),
				},
			},
		},
		{
			name: "upstream ldap refresh returns an error",
			idps: testidplister.NewUpstreamIDPListerBuilder().WithLDAP(oidctestutil.NewTestUpstreamLDAPIdentityProviderBuilder().
				WithName(ldapUpstreamName).
				WithResourceUID(ldapUpstreamResourceUID).
				WithURL(ldapUpstreamURL).
				WithPerformRefreshErr(errors.New("Some error performing upstream refresh")).
				Build(),
			),
			authcodeExchange: happyAuthcodeExchangeInputsForLDAPUpstream,
			refreshRequest: refreshRequestInputs{
				want: tokenEndpointResponseExpectedValues{
					wantLDAPUpstreamRefreshCall: happyLDAPUpstreamRefreshCall(),
					wantStatus:                  http.StatusUnauthorized,
					wantErrorResponseBody: here.Doc(`
						{
							"error":             "error",
							"error_description": "Error during upstream refresh. Upstream refresh failed."
						}
					`),
				},
			},
		},
		{
			name: "upstream active directory refresh returns an error",
			idps: testidplister.NewUpstreamIDPListerBuilder().WithActiveDirectory(oidctestutil.NewTestUpstreamLDAPIdentityProviderBuilder().
				WithName(activeDirectoryUpstreamName).
				WithResourceUID(activeDirectoryUpstreamResourceUID).
				WithURL(ldapUpstreamURL).
				WithPerformRefreshErr(errors.New("Some error performing upstream refresh")).
				Build(),
			),
			authcodeExchange: authcodeExchangeInputs{
				modifyAuthRequest: func(r *http.Request) { r.Form.Set("scope", "openid offline_access username groups") },
				customSessionData: happyActiveDirectoryCustomSessionData,
				want: happyAuthcodeExchangeTokenResponseForOpenIDAndOfflineAccess(
					happyActiveDirectoryCustomSessionData,
				),
			},
			refreshRequest: refreshRequestInputs{
				want: tokenEndpointResponseExpectedValues{
					wantActiveDirectoryUpstreamRefreshCall: happyActiveDirectoryUpstreamRefreshCall(),
					wantStatus:                             http.StatusUnauthorized,
					wantErrorResponseBody: here.Doc(`
						{
							"error":             "error",
							"error_description": "Error during upstream refresh. Upstream refresh failed."
						}
					`),
				},
			},
		},
		{
			name:             "upstream ldap idp not found",
			idps:             testidplister.NewUpstreamIDPListerBuilder(),
			authcodeExchange: happyAuthcodeExchangeInputsForLDAPUpstream,
			refreshRequest: refreshRequestInputs{
				want: tokenEndpointResponseExpectedValues{
					wantStatus: http.StatusUnauthorized,
					wantErrorResponseBody: here.Doc(`
						{
							"error":             "error",
							"error_description": "Error during upstream refresh. Provider from upstream session data was not found."
						}
					`),
				},
			},
		},
		{
			name: "upstream active directory idp not found",
			idps: testidplister.NewUpstreamIDPListerBuilder(),
			authcodeExchange: authcodeExchangeInputs{
				modifyAuthRequest: func(r *http.Request) { r.Form.Set("scope", "openid offline_access username groups") },
				customSessionData: happyActiveDirectoryCustomSessionData,
				want: happyAuthcodeExchangeTokenResponseForOpenIDAndOfflineAccess(
					happyActiveDirectoryCustomSessionData,
				),
			},
			refreshRequest: refreshRequestInputs{
				want: tokenEndpointResponseExpectedValues{
					wantStatus: http.StatusUnauthorized,
					wantErrorResponseBody: here.Doc(`
						{
							"error":             "error",
							"error_description": "Error during upstream refresh. Provider from upstream session data was not found."
						}
					`),
				},
			},
		},
		{
			name: "fosite session is empty",
			idps: testidplister.NewUpstreamIDPListerBuilder().WithLDAP(oidctestutil.NewTestUpstreamLDAPIdentityProviderBuilder().
				WithName(ldapUpstreamName).
				WithResourceUID(ldapUpstreamResourceUID).
				WithURL(ldapUpstreamURL).
				Build(),
			),
			authcodeExchange: happyAuthcodeExchangeInputsForLDAPUpstream,
			modifyRefreshTokenStorage: func(t *testing.T, oauthStore *storage.KubeStorage, secrets v1.SecretInterface, refreshToken string) {
				refreshTokenSignature := getFositeDataSignature(t, refreshToken)
				firstRequester, err := oauthStore.GetRefreshTokenSession(context.Background(), refreshTokenSignature, nil)
				require.NoError(t, err)
				session := firstRequester.GetSession().(*psession.PinnipedSession)
				session.Fosite = &openid.DefaultSession{}
				err = oauthStore.DeleteRefreshTokenSession(context.Background(), refreshTokenSignature)
				require.NoError(t, err)
				err = oauthStore.CreateRefreshTokenSession(context.Background(), refreshTokenSignature, firstRequester)
				require.NoError(t, err)
			},
			refreshRequest: refreshRequestInputs{
				want: tokenEndpointResponseExpectedValues{
					wantStatus: http.StatusInternalServerError,
					wantErrorResponseBody: here.Doc(`
						{
							"error":             "error",
							"error_description": "There was an internal server error. Required upstream data not found in session."
						}
					`),
				},
			},
		},
		{
			name: "groups not found in extra field when the groups scope was granted",
			idps: testidplister.NewUpstreamIDPListerBuilder().WithLDAP(oidctestutil.NewTestUpstreamLDAPIdentityProviderBuilder().
				WithName(ldapUpstreamName).
				WithResourceUID(ldapUpstreamResourceUID).
				WithURL(ldapUpstreamURL).
				Build(),
			),
			authcodeExchange: authcodeExchangeInputs{
				modifyAuthRequest: func(r *http.Request) { r.Form.Set("scope", "openid offline_access username groups") },
				customSessionData: happyLDAPCustomSessionData,
				want: happyAuthcodeExchangeTokenResponseForOpenIDAndOfflineAccess(
					happyLDAPCustomSessionData,
				),
			},
			modifyRefreshTokenStorage: func(t *testing.T, oauthStore *storage.KubeStorage, secrets v1.SecretInterface, refreshToken string) {
				refreshTokenSignature := getFositeDataSignature(t, refreshToken)
				firstRequester, err := oauthStore.GetRefreshTokenSession(context.Background(), refreshTokenSignature, nil)
				require.NoError(t, err)
				session := firstRequester.GetSession().(*psession.PinnipedSession)
				delete(session.Fosite.Claims.Extra, "groups")
				err = oauthStore.DeleteRefreshTokenSession(context.Background(), refreshTokenSignature)
				require.NoError(t, err)
				err = oauthStore.CreateRefreshTokenSession(context.Background(), refreshTokenSignature, firstRequester)
				require.NoError(t, err)
			},
			refreshRequest: refreshRequestInputs{
				want: tokenEndpointResponseExpectedValues{
					wantStatus: http.StatusInternalServerError,
					wantErrorResponseBody: here.Doc(`
						{
							"error":             "error",
							"error_description": "There was an internal server error. Required upstream data not found in session."
						}
					`),
				},
			},
		},
		{
			name: "username in custom session is empty string during refresh",
			idps: testidplister.NewUpstreamIDPListerBuilder().WithLDAP(oidctestutil.NewTestUpstreamLDAPIdentityProviderBuilder().
				WithName(ldapUpstreamName).
				WithResourceUID(ldapUpstreamResourceUID).
				WithURL(ldapUpstreamURL).
				Build(),
			),
			authcodeExchange: authcodeExchangeInputs{
				modifyAuthRequest: func(r *http.Request) { r.Form.Set("scope", "openid offline_access username groups") },
				customSessionData: happyLDAPCustomSessionData,
				want: happyAuthcodeExchangeTokenResponseForOpenIDAndOfflineAccess(
					happyLDAPCustomSessionData,
				),
			},
			modifyRefreshTokenStorage: func(t *testing.T, oauthStore *storage.KubeStorage, secrets v1.SecretInterface, refreshToken string) {
				refreshTokenSignature := getFositeDataSignature(t, refreshToken)
				firstRequester, err := oauthStore.GetRefreshTokenSession(context.Background(), refreshTokenSignature, nil)
				require.NoError(t, err)
				session := firstRequester.GetSession().(*psession.PinnipedSession)
				session.Custom.Username = ""
				err = oauthStore.DeleteRefreshTokenSession(context.Background(), refreshTokenSignature)
				require.NoError(t, err)
				err = oauthStore.CreateRefreshTokenSession(context.Background(), refreshTokenSignature, firstRequester)
				require.NoError(t, err)
			},
			refreshRequest: refreshRequestInputs{
				want: tokenEndpointResponseExpectedValues{
					wantStatus: http.StatusInternalServerError,
					wantErrorResponseBody: here.Doc(`
						{
							"error":             "error",
							"error_description": "There was an internal server error. Required upstream data not found in session."
						}
					`),
				},
			},
		},
		{
			name: "when the ldap provider in the session storage is found but has the wrong resource UID during the refresh request",
			idps: testidplister.NewUpstreamIDPListerBuilder().WithLDAP(oidctestutil.NewTestUpstreamLDAPIdentityProviderBuilder().
				WithName(ldapUpstreamName).
				WithResourceUID("the-wrong-uid").
				WithURL(ldapUpstreamURL).
				Build(),
			),
			authcodeExchange: happyAuthcodeExchangeInputsForLDAPUpstream,
			refreshRequest: refreshRequestInputs{
				want: tokenEndpointResponseExpectedValues{
					wantStatus: http.StatusUnauthorized,
					wantErrorResponseBody: here.Doc(`
						{
							"error":             "error",
							"error_description": "Error during upstream refresh. Provider from upstream session data has changed its resource UID since authentication."
						}
					`),
				},
			},
		},
		{
			name: "when the active directory provider in the session storage is found but has the wrong resource UID during the refresh request",
			idps: testidplister.NewUpstreamIDPListerBuilder().WithActiveDirectory(oidctestutil.NewTestUpstreamLDAPIdentityProviderBuilder().
				WithName(activeDirectoryUpstreamName).
				WithResourceUID("the-wrong-uid").
				WithURL(ldapUpstreamURL).
				Build(),
			),
			authcodeExchange: authcodeExchangeInputs{
				modifyAuthRequest: func(r *http.Request) { r.Form.Set("scope", "openid offline_access username groups") },
				customSessionData: happyActiveDirectoryCustomSessionData,
				want: happyAuthcodeExchangeTokenResponseForOpenIDAndOfflineAccess(
					happyActiveDirectoryCustomSessionData,
				),
			},
			refreshRequest: refreshRequestInputs{
				want: tokenEndpointResponseExpectedValues{
					wantStatus: http.StatusUnauthorized,
					wantErrorResponseBody: here.Doc(`
						{
							"error":             "error",
							"error_description": "Error during upstream refresh. Provider from upstream session data has changed its resource UID since authentication."
						}
					`),
				},
			},
		},
		{
			name: "auth time is the zero value", // time.Times can never be nil, but it is possible that it would be the zero value which would mean something's wrong
			idps: testidplister.NewUpstreamIDPListerBuilder().WithLDAP(oidctestutil.NewTestUpstreamLDAPIdentityProviderBuilder().
				WithName(ldapUpstreamName).
				WithResourceUID(ldapUpstreamResourceUID).
				WithURL(ldapUpstreamURL).
				Build(),
			),
			authcodeExchange: happyAuthcodeExchangeInputsForLDAPUpstream,
			modifyRefreshTokenStorage: func(t *testing.T, oauthStore *storage.KubeStorage, secrets v1.SecretInterface, refreshToken string) {
				refreshTokenSignature := getFositeDataSignature(t, refreshToken)
				firstRequester, err := oauthStore.GetRefreshTokenSession(context.Background(), refreshTokenSignature, nil)
				require.NoError(t, err)
				session := firstRequester.GetSession().(*psession.PinnipedSession)
				fositeSessionClaims := session.Fosite.IDTokenClaims()
				fositeSessionClaims.AuthTime = time.Time{}
				session.Fosite.Claims = fositeSessionClaims
				err = oauthStore.DeleteRefreshTokenSession(context.Background(), refreshTokenSignature)
				require.NoError(t, err)
				err = oauthStore.CreateRefreshTokenSession(context.Background(), refreshTokenSignature, firstRequester)
				require.NoError(t, err)
			},
			refreshRequest: refreshRequestInputs{
				want: tokenEndpointResponseExpectedValues{
					wantStatus: http.StatusInternalServerError,
					wantErrorResponseBody: here.Doc(`
						{
							"error":             "error",
							"error_description": "There was an internal server error. Required upstream data not found in session."
						}
					`),
				},
			},
		},
	}
	for _, test := range tests {
		t.Run(test.name, func(t *testing.T) {
			t.Parallel()

			// First exchange the authcode for tokens, including a refresh token.
			// its actually fine to use this function even when simulating ldap (which uses a different flow) because it's
			// just populating a secret in storage.
			subject, rsp, authCode, jwtSigningKey, secrets, oauthStore := exchangeAuthcodeForTokens(t,
				test.authcodeExchange, test.idps.BuildFederationDomainIdentityProvidersListerFinder(), test.kubeResources)
			var parsedAuthcodeExchangeResponseBody map[string]any
			require.NoError(t, json.Unmarshal(rsp.Body.Bytes(), &parsedAuthcodeExchangeResponseBody))

			// Performing an authcode exchange should not have caused any upstream refresh, which should only
			// happen during a downstream refresh.
			test.idps.RequireExactlyZeroCallsToAnyUpstreamRefresh(t)
			test.idps.RequireExactlyZeroCallsToValidateToken(t)

			// Wait one second before performing the refresh so we can see that the refreshed ID token has new issued
			// at and expires at dates which are newer than the old tokens.
			// If this gets too annoying in terms of making our test suite slower then we can remove it and adjust
			// the expectations about the ID token that are made at the end of this test accordingly.
			time.Sleep(1 * time.Second)

			// Send the refresh token back and preform a refresh.
			firstRefreshToken := parsedAuthcodeExchangeResponseBody["refresh_token"].(string)
			require.NotEmpty(t, firstRefreshToken)

			if test.modifyRefreshTokenStorage != nil {
				test.modifyRefreshTokenStorage(t, oauthStore, secrets, firstRefreshToken)
			}

			reqContextWarningRecorder := &TestWarningRecorder{}
			reqContext := warning.WithWarningRecorder(context.WithValue(context.Background(), struct{ name string }{name: "test"}, "request-context"), reqContextWarningRecorder)
			req := httptest.NewRequest("POST", "/path/shouldn't/matter",
				happyRefreshRequestBody(firstRefreshToken).ReadCloser()).WithContext(reqContext)
			req.Header.Set("Content-Type", "application/x-www-form-urlencoded")
			if test.refreshRequest.modifyTokenRequest != nil {
				test.refreshRequest.modifyTokenRequest(req, firstRefreshToken, parsedAuthcodeExchangeResponseBody["access_token"].(string))
			}

			refreshResponse := httptest.NewRecorder()
			approxRequestTime := time.Now()
			subject.ServeHTTP(refreshResponse, req)
			t.Logf("second response: %#v", refreshResponse)
			t.Logf("second response body: %q", refreshResponse.Body.String())

			// Test that we did or did not make a call to the upstream provider's interface to perform refresh.
			switch {
			case test.refreshRequest.want.wantOIDCUpstreamRefreshCall != nil:
				test.refreshRequest.want.wantOIDCUpstreamRefreshCall.args.Ctx = reqContext
				test.idps.RequireExactlyOneCallToOIDCPerformRefresh(t,
					test.refreshRequest.want.wantOIDCUpstreamRefreshCall.performedByUpstreamName,
					test.refreshRequest.want.wantOIDCUpstreamRefreshCall.args,
				)
			case test.refreshRequest.want.wantLDAPUpstreamRefreshCall != nil:
				test.refreshRequest.want.wantLDAPUpstreamRefreshCall.args.Ctx = reqContext
				test.idps.RequireExactlyOneCallToLDAPPerformRefresh(t,
					test.refreshRequest.want.wantLDAPUpstreamRefreshCall.performedByUpstreamName,
					test.refreshRequest.want.wantLDAPUpstreamRefreshCall.args,
				)
			case test.refreshRequest.want.wantActiveDirectoryUpstreamRefreshCall != nil:
				test.refreshRequest.want.wantActiveDirectoryUpstreamRefreshCall.args.Ctx = reqContext
				test.idps.RequireExactlyOneCallToActiveDirectoryPerformRefresh(t,
					test.refreshRequest.want.wantActiveDirectoryUpstreamRefreshCall.performedByUpstreamName,
					test.refreshRequest.want.wantActiveDirectoryUpstreamRefreshCall.args,
				)
			case test.refreshRequest.want.wantGithubUpstreamRefreshCall != nil:
				test.refreshRequest.want.wantGithubUpstreamRefreshCall.args.Ctx = reqContext
				test.idps.RequireExactlyOneCallToGithubGetUser(t,
					test.refreshRequest.want.wantGithubUpstreamRefreshCall.performedByUpstreamName,
					test.refreshRequest.want.wantGithubUpstreamRefreshCall.args,
				)
			default:
				test.idps.RequireExactlyZeroCallsToAnyUpstreamRefresh(t)
			}

			// Test that we did or did not make a call to the upstream OIDC provider interface to validate the
			// new ID token that was returned by the upstream refresh, in the case of an OIDC upstream.
			if test.refreshRequest.want.wantUpstreamOIDCValidateTokenCall != nil {
				test.refreshRequest.want.wantUpstreamOIDCValidateTokenCall.args.Ctx = reqContext
				test.idps.RequireExactlyOneCallToValidateToken(t,
					test.refreshRequest.want.wantUpstreamOIDCValidateTokenCall.performedByUpstreamName,
					test.refreshRequest.want.wantUpstreamOIDCValidateTokenCall.args,
				)
			} else {
				test.idps.RequireExactlyZeroCallsToValidateToken(t)
			}

			// Test that the expected warnings were set on the request context.
			if test.refreshRequest.want.wantWarnings != nil {
				require.Equal(t, test.refreshRequest.want.wantWarnings, reqContextWarningRecorder.Warnings)
			} else {
				require.Len(t, reqContextWarningRecorder.Warnings, 0, "wanted no warnings on the request context, but found some")
			}

			// Refreshed ID tokens do not include the nonce from the original auth request
			wantNonceValueInIDToken := false

			requireTokenEndpointBehavior(
				t,
				test.refreshRequest.want,
				wantNonceValueInIDToken,
				refreshResponse,
				authCode,
				oauthStore,
				jwtSigningKey,
				secrets,
				approxRequestTime,
			)

			if test.refreshRequest.want.wantStatus == http.StatusOK {
				wantIDToken := slices.Contains(test.refreshRequest.want.wantSuccessBodyFields, "id_token")

				var parsedRefreshResponseBody map[string]any
				require.NoError(t, json.Unmarshal(refreshResponse.Body.Bytes(), &parsedRefreshResponseBody))

				// Check that we got back new tokens.
				require.NotEqual(t, parsedAuthcodeExchangeResponseBody["access_token"].(string), parsedRefreshResponseBody["access_token"].(string))
				require.NotEqual(t, parsedAuthcodeExchangeResponseBody["refresh_token"].(string), parsedRefreshResponseBody["refresh_token"].(string))
				if wantIDToken {
					require.NotEqual(t, parsedAuthcodeExchangeResponseBody["id_token"].(string), parsedRefreshResponseBody["id_token"].(string))
				}

				// The other fields of the response should be the same as the original response. Note that expires_in is a number of seconds from now.
				require.Equal(t, parsedAuthcodeExchangeResponseBody["token_type"].(string), parsedRefreshResponseBody["token_type"].(string))
				require.InDelta(t, parsedAuthcodeExchangeResponseBody["expires_in"].(float64), parsedRefreshResponseBody["expires_in"].(float64), 2)
				require.Equal(t, parsedAuthcodeExchangeResponseBody["scope"].(string), parsedRefreshResponseBody["scope"].(string))

				if wantIDToken {
					var claimsOfFirstIDToken map[string]any
					firstIDTokenDecoded, _ := josejwt.ParseSigned(parsedAuthcodeExchangeResponseBody["id_token"].(string))
					err := firstIDTokenDecoded.UnsafeClaimsWithoutVerification(&claimsOfFirstIDToken)
					require.NoError(t, err)

					var claimsOfSecondIDToken map[string]any
					secondIDTokenDecoded, _ := josejwt.ParseSigned(parsedRefreshResponseBody["id_token"].(string))
					err = secondIDTokenDecoded.UnsafeClaimsWithoutVerification(&claimsOfSecondIDToken)
					require.NoError(t, err)

					requireClaimsAreNotEqual(t, "jti", claimsOfFirstIDToken, claimsOfSecondIDToken)     // JWT ID
					requireClaimsAreNotEqual(t, "at_hash", claimsOfFirstIDToken, claimsOfSecondIDToken) // access token hash
					requireClaimsAreNotEqual(t, "exp", claimsOfFirstIDToken, claimsOfSecondIDToken)     // expires at
					require.Greater(t, claimsOfSecondIDToken["exp"], claimsOfFirstIDToken["exp"])
					requireClaimsAreNotEqual(t, "iat", claimsOfFirstIDToken, claimsOfSecondIDToken) // issued at
					require.Greater(t, claimsOfSecondIDToken["iat"], claimsOfFirstIDToken["iat"])

					requireClaimsAreEqual(t, "iss", claimsOfFirstIDToken, claimsOfSecondIDToken)       // issuer
					requireClaimsAreEqual(t, "aud", claimsOfFirstIDToken, claimsOfSecondIDToken)       // audience
					requireClaimsAreEqual(t, "sub", claimsOfFirstIDToken, claimsOfSecondIDToken)       // subject
					requireClaimsAreEqual(t, "rat", claimsOfFirstIDToken, claimsOfSecondIDToken)       // requested at
					requireClaimsAreEqual(t, "auth_time", claimsOfFirstIDToken, claimsOfSecondIDToken) // auth time
				}
			}
		})
	}
}

func requireClaimsAreNotEqual(t *testing.T, claimName string, claimsOfTokenA map[string]any, claimsOfTokenB map[string]any) {
	require.NotEmpty(t, claimsOfTokenA[claimName])
	require.NotEmpty(t, claimsOfTokenB[claimName])
	require.NotEqual(t, claimsOfTokenA[claimName], claimsOfTokenB[claimName])
}

func requireClaimsAreEqual(t *testing.T, claimName string, claimsOfTokenA map[string]any, claimsOfTokenB map[string]any) {
	require.NotEmpty(t, claimsOfTokenA[claimName])
	require.NotEmpty(t, claimsOfTokenB[claimName])
	require.Equal(t, claimsOfTokenA[claimName], claimsOfTokenB[claimName])
}

func exchangeAuthcodeForTokens(
	t *testing.T,
	test authcodeExchangeInputs,
	idps federationdomainproviders.FederationDomainIdentityProvidersListerFinderI,
	kubeResources func(t *testing.T, supervisorClient *supervisorfake.Clientset, kubeClient *fake.Clientset),
) (
	subject http.Handler,
	rsp *httptest.ResponseRecorder,
	authCode string,
	jwtSigningKey *ecdsa.PrivateKey,
	secrets v1.SecretInterface,
	oauthStore *storage.KubeStorage,
) {
	authRequest := deepCopyRequestForm(happyAuthRequest)
	if test.modifyAuthRequest != nil {
		test.modifyAuthRequest(authRequest)
	}

	kubeClient := fake.NewSimpleClientset()
	supervisorClient := supervisorfake.NewSimpleClientset()
	secrets = kubeClient.CoreV1().Secrets("some-namespace")
	oidcClientsClient := supervisorClient.ConfigV1alpha1().OIDCClients("some-namespace")

	if kubeResources != nil {
		kubeResources(t, supervisorClient, kubeClient)
	}

	// Use the same timeouts configuration as the production code will use.
	timeoutsConfiguration := oidc.DefaultOIDCTimeoutsConfiguration()

	// Use lower minimum required bcrypt cost than we would use in production to keep unit the tests fast.
	oauthStore = storage.NewKubeStorage(secrets, oidcClientsClient, timeoutsConfiguration, bcrypt.MinCost)

	if test.makeJwksSigningKeyAndProvider == nil {
		test.makeJwksSigningKeyAndProvider = generateJWTSigningKeyAndJWKSProvider
	}

	var oauthHelper fosite.OAuth2Provider
	// Note that makeHappyOauthHelper() calls simulateAuthEndpointHavingAlreadyRun() to preload the session storage.
	oauthHelper, authCode, jwtSigningKey = makeHappyOauthHelper(t, authRequest, oauthStore, test.makeJwksSigningKeyAndProvider, test.customSessionData, test.modifySession)

	subject = NewHandler(
		idps,
		oauthHelper,
		timeoutsConfiguration.OverrideDefaultAccessTokenLifespan,
		timeoutsConfiguration.OverrideDefaultIDTokenLifespan,
	)

	authorizeEndpointGrantedOpenIDScope := strings.Contains(authRequest.Form.Get("scope"), "openid")
	expectedNumberOfIDSessionsStored := 0
	if authorizeEndpointGrantedOpenIDScope {
		expectedNumberOfIDSessionsStored = 1
	}

	testutil.RequireNumberOfSecretsMatchingLabelSelector(t, secrets, labels.Set{crud.SecretLabelKey: authorizationcode.TypeLabelValue}, 1)
	testutil.RequireNumberOfSecretsMatchingLabelSelector(t, secrets, labels.Set{crud.SecretLabelKey: pkce.TypeLabelValue}, 1)
	testutil.RequireNumberOfSecretsMatchingLabelSelector(t, secrets, labels.Set{crud.SecretLabelKey: openidconnect.TypeLabelValue}, expectedNumberOfIDSessionsStored)
	// Assert the number of all secrets, excluding any OIDCClient's storage secret, since those are not related to session storage.
	testutil.RequireNumberOfSecretsExcludingLabelSelector(t, secrets, labels.Set{crud.SecretLabelKey: oidcclientsecretstorage.TypeLabelValue}, 2+expectedNumberOfIDSessionsStored)

	req := httptest.NewRequest("POST", "/path/shouldn't/matter", happyAuthcodeRequestBody(authCode).ReadCloser())
	req.Header.Set("Content-Type", "application/x-www-form-urlencoded")
	if test.modifyTokenRequest != nil {
		test.modifyTokenRequest(req, authCode)
	}
	rsp = httptest.NewRecorder()

	approxRequestTime := time.Now()
	subject.ServeHTTP(rsp, req)
	t.Logf("response: %#v", rsp)
	t.Logf("response body: %q", rsp.Body.String())

	wantNonceValueInIDToken := true // ID tokens returned by the authcode exchange must include the nonce from the auth request (unlike refreshed ID tokens)

	requireTokenEndpointBehavior(
		t,
		test.want,
		wantNonceValueInIDToken,
		rsp,
		authCode,
		oauthStore,
		jwtSigningKey,
		secrets,
		approxRequestTime,
	)

	return subject, rsp, authCode, jwtSigningKey, secrets, oauthStore
}

func requireTokenEndpointBehavior(
	t *testing.T,
	test tokenEndpointResponseExpectedValues,
	wantNonceValueInIDToken bool,
	tokenEndpointResponse *httptest.ResponseRecorder,
	authCode string,
	oauthStore *storage.KubeStorage,
	jwtSigningKey *ecdsa.PrivateKey,
	secrets v1.SecretInterface,
	requestTime time.Time,
) {
	testutil.RequireEqualContentType(t, tokenEndpointResponse.Header().Get("Content-Type"), "application/json")
	require.Equal(t, test.wantStatus, tokenEndpointResponse.Code)

	if test.wantStatus == http.StatusOK {
		require.NotNil(t, test.wantSuccessBodyFields, "problem with test table setup: wanted success but did not specify expected response body")

		var parsedResponseBody map[string]any
		require.NoError(t, json.Unmarshal(tokenEndpointResponse.Body.Bytes(), &parsedResponseBody))
		require.ElementsMatch(t, test.wantSuccessBodyFields, getMapKeys(parsedResponseBody))

		wantIDToken := slices.Contains(test.wantSuccessBodyFields, "id_token")
		wantRefreshToken := slices.Contains(test.wantSuccessBodyFields, "refresh_token")

		requireInvalidAuthCodeStorage(t, authCode, oauthStore, secrets, requestTime)
		requireValidAccessTokenStorage(t, parsedResponseBody, oauthStore, test.wantClientID, test.wantRequestedScopes, test.wantGrantedScopes, test.wantUsername, test.wantGroups, test.wantCustomSessionDataStored, test.wantAdditionalClaims, secrets, requestTime)
		requireInvalidPKCEStorage(t, authCode, oauthStore)
		requireDeletedOIDCStorage(t, authCode, oauthStore) // The OIDC storage was deleted during the authcode exchange.

		expectedNumberOfRefreshTokenSessionsStored := 0
		if wantRefreshToken {
			expectedNumberOfRefreshTokenSessionsStored = 1
		}
		if wantIDToken {
			requireValidIDToken(t, parsedResponseBody, jwtSigningKey, test.wantClientID, wantNonceValueInIDToken, test.wantUsername, test.wantGroups, test.wantAdditionalClaims, test.wantIDTokenLifetimeSeconds, parsedResponseBody["access_token"].(string), requestTime)
		}
		if wantRefreshToken {
			requireValidRefreshTokenStorage(t, parsedResponseBody, oauthStore, test.wantClientID, test.wantRequestedScopes, test.wantGrantedScopes, test.wantUsername, test.wantGroups, test.wantCustomSessionDataStored, test.wantAdditionalClaims, secrets, requestTime)
		}

		testutil.RequireNumberOfSecretsMatchingLabelSelector(t, secrets, labels.Set{crud.SecretLabelKey: authorizationcode.TypeLabelValue}, 1)
		testutil.RequireNumberOfSecretsMatchingLabelSelector(t, secrets, labels.Set{crud.SecretLabelKey: accesstoken.TypeLabelValue}, 1)
		testutil.RequireNumberOfSecretsMatchingLabelSelector(t, secrets, labels.Set{crud.SecretLabelKey: pkce.TypeLabelValue}, 0)
		testutil.RequireNumberOfSecretsMatchingLabelSelector(t, secrets, labels.Set{crud.SecretLabelKey: refreshtoken.TypeLabelValue}, expectedNumberOfRefreshTokenSessionsStored)
		testutil.RequireNumberOfSecretsMatchingLabelSelector(t, secrets, labels.Set{crud.SecretLabelKey: openidconnect.TypeLabelValue}, 0)
		// Assert the number of all secrets, excluding any OIDCClient's storage secret, since those are not related to session storage.
		testutil.RequireNumberOfSecretsExcludingLabelSelector(t, secrets, labels.Set{crud.SecretLabelKey: oidcclientsecretstorage.TypeLabelValue}, 2+expectedNumberOfRefreshTokenSessionsStored)
	} else {
		require.NotNil(t, test.wantErrorResponseBody, "problem with test table setup: wanted failure but did not specify failure response body")

		require.JSONEq(t, test.wantErrorResponseBody, tokenEndpointResponse.Body.String())
	}
}

func hashAccessToken(accessToken string) string {
	// See https://openid.net/specs/openid-connect-core-1_0.html#CodeIDToken.
	// "Access Token hash value. Its value is the base64url encoding of the left-most half of
	// the hash of the octets of the ASCII representation of the access_token value, where the
	// hash algorithm used is the hash algorithm used in the alg Header Parameter of the ID
	// Token's JOSE Header."
	b := sha256.Sum256([]byte(accessToken))
	return base64.RawURLEncoding.EncodeToString(b[:len(b)/2])
}

type body url.Values

func happyAuthcodeRequestBody(happyAuthCode string) body {
	return map[string][]string{
		"grant_type":    {"authorization_code"},
		"code":          {happyAuthCode},
		"redirect_uri":  {goodRedirectURI},
		"code_verifier": {goodPKCECodeVerifier},
		"client_id":     {pinnipedCLIClientID},
	}
}

func happyRefreshRequestBody(refreshToken string) body {
	return map[string][]string{
		"grant_type":    {"refresh_token"},
		"scope":         {"openid"},
		"client_id":     {pinnipedCLIClientID},
		"refresh_token": {refreshToken},
	}
}

func (b body) WithGrantType(grantType string) body {
	return b.with("grant_type", grantType)
}

func (b body) WithRefreshToken(refreshToken string) body {
	return b.with("refresh_token", refreshToken)
}

func (b body) WithClientID(clientID string) body {
	return b.with("client_id", clientID)
}

func (b body) WithClientSecret(clientSecret string) body {
	return b.with("client_secret", clientSecret)
}

func (b body) WithAuthCode(code string) body {
	return b.with("code", code)
}

func (b body) WithScope(scope string) body {
	return b.with("scope", scope)
}

func (b body) WithRedirectURI(redirectURI string) body {
	return b.with("redirect_uri", redirectURI)
}

func (b body) WithPKCE(verifier string) body {
	return b.with("code_verifier", verifier)
}

func (b body) ReadCloser() io.ReadCloser {
	return io.NopCloser(strings.NewReader(url.Values(b).Encode()))
}

func (b body) with(param, value string) body {
	if value == "" {
		url.Values(b).Del(param)
	} else {
		url.Values(b).Set(param, value)
	}
	return b
}

// getFositeDataSignature returns the signature of the provided data. The provided data could be an auth code, access
// token, etc. It is assumed that the code is of the format "data.signature", which is how Fosite generates auth codes
// and access tokens.
func getFositeDataSignature(t *testing.T, data string) string {
	split := strings.Split(data, ".")
	require.Len(t, split, 2)
	return split[1]
}

type MakeJwksSigningKeyAndProviderFunc func(t *testing.T, issuer string) (*ecdsa.PrivateKey, jwks.DynamicJWKSProvider)

func makeHappyOauthHelper(
	t *testing.T,
	authRequest *http.Request,
	store fositestoragei.AllFositeStorage,
	makeJwksSigningKeyAndProvider MakeJwksSigningKeyAndProviderFunc,
	initialCustomSessionData *psession.CustomSessionData,
	modifySession func(session *psession.PinnipedSession),
) (fosite.OAuth2Provider, string, *ecdsa.PrivateKey) {
	t.Helper()

	jwtSigningKey, jwkProvider := makeJwksSigningKeyAndProvider(t, goodIssuer)
	oauthHelper := oidc.FositeOauth2Helper(store, goodIssuer, hmacSecretFunc, jwkProvider, oidc.DefaultOIDCTimeoutsConfiguration())
	authResponder := simulateAuthEndpointHavingAlreadyRun(t, authRequest, oauthHelper, initialCustomSessionData, modifySession)
	return oauthHelper, authResponder.GetCode(), jwtSigningKey
}

type singleUseJWKProvider struct {
	jwks.DynamicJWKSProvider
	calls int
}

func (s *singleUseJWKProvider) GetJWKS(issuerName string) (jwks *jose.JSONWebKeySet, activeJWK *jose.JSONWebKey) {
	s.calls++
	if s.calls > 1 {
		return nil, nil
	}
	return s.DynamicJWKSProvider.GetJWKS(issuerName)
}

// Simulate the results of the auth endpoint (and possibly also the related callback or login endpoints) by getting
// fosite's code to fill the session store with realistic values. Regardless of the specific flow that the user uses to
// become authorized, all authorization flows conclude with the user's identity saved into a fosite session and an
// authorization code being issued to the client. So the goal of this function is to save the user's identity into a
// session in the same way that the production code for those other endpoints would have done it.
func simulateAuthEndpointHavingAlreadyRun(
	t *testing.T,
	authRequest *http.Request,
	oauthHelper fosite.OAuth2Provider,
	initialCustomSessionData *psession.CustomSessionData,
	modifySession func(session *psession.PinnipedSession),
) fosite.AuthorizeResponder {
	// We only set the fields in the session that Fosite wants us to set.
	ctx := context.Background()
	session := &psession.PinnipedSession{
		Fosite: &openid.DefaultSession{
			Claims: &jwt.IDTokenClaims{
				Subject:     goodSubject,
				RequestedAt: goodRequestedAtTime,
				AuthTime:    goodAuthTime,
				Extra:       map[string]any{},
			},
			Subject:  "", // not used, note that the authorization and callback endpoints do not set this
			Username: "", // not used, note that the authorization and callback endpoints do not set this
		},
		Custom: initialCustomSessionData,
	}

	authRequester, err := oauthHelper.NewAuthorizeRequest(ctx, authRequest)
	require.NoError(t, err)
	if strings.Contains(authRequest.Form.Get("scope"), "openid") {
		authRequester.GrantScope("openid")
	}
	if strings.Contains(authRequest.Form.Get("scope"), "offline_access") {
		authRequester.GrantScope("offline_access")
	}
	if strings.Contains(authRequest.Form.Get("scope"), "pinniped:request-audience") {
		authRequester.GrantScope("pinniped:request-audience")
	}

	// Set the downstream username and group names that normally would have been determined by the authorize and related
	// endpoints. These are stored into the fosite "extra" claims by the other endpoints, and when the token endpoint is
	// called later, it will be able to find this information inside the "extra" claims in the session.
	// The authorization endpoint makes a special exception for the pinniped-cli client for backwards compatibility
	// and grants the username and groups scopes to that client even if it did not ask for them. Simulate that
	// behavior here too by always adding these extras when the client_id is the Pinniped CLI client.
	// Note that these (and anything else in the session) can be overridden by the modifySession param.
	if strings.Contains(authRequest.Form.Get("scope"), "username") || authRequest.Form.Get("client_id") == pinnipedCLIClientID {
		authRequester.GrantScope("username")
		session.Fosite.Claims.Extra["username"] = goodUsername
	}
	if strings.Contains(authRequest.Form.Get("scope"), "groups") || authRequest.Form.Get("client_id") == pinnipedCLIClientID {
		authRequester.GrantScope("groups")
		session.Fosite.Claims.Extra["groups"] = goodGroups
	}

	// The authorization endpoint sets the authorized party to the client ID of the original requester.
	session.Fosite.Claims.Extra["azp"] = authRequester.GetClient().GetID()

	// Allow some tests to further modify the session before it is stored.
	if modifySession != nil {
		modifySession(session)
	}

	authResponder, err := oauthHelper.NewAuthorizeResponse(ctx, authRequester, session)
	require.NoError(t, err)
	return authResponder
}

func generateJWTSigningKeyAndJWKSProvider(t *testing.T, issuer string) (*ecdsa.PrivateKey, jwks.DynamicJWKSProvider) {
	t.Helper()

	key, err := ecdsa.GenerateKey(elliptic.P256(), rand.Reader)
	require.NoError(t, err)

	jwksProvider := jwks.NewDynamicJWKSProvider()
	jwksProvider.SetIssuerToJWKSMap(
		nil, // public JWKS unused
		map[string]*jose.JSONWebKey{
			issuer: {Key: key},
		},
	)

	return key, jwksProvider
}

func requireInvalidAuthCodeStorage(
	t *testing.T,
	code string,
	storage fositeoauth2.CoreStorage,
	secrets v1.SecretInterface,
	requestTime time.Time,
) {
	t.Helper()

	// Make sure we have invalidated this auth code.
	_, err := storage.GetAuthorizeCodeSession(context.Background(), getFositeDataSignature(t, code), nil)
	require.True(t, errors.Is(err, fosite.ErrInvalidatedAuthorizeCode))
	// make sure that its still around in storage so if someone tries to use it again we invalidate everything
	requireGarbageCollectTimeInDelta(t, code, "authcode", secrets, requestTime.Add(9*time.Hour).Add(10*time.Minute), 30*time.Second)
}

func requireValidRefreshTokenStorage(
	t *testing.T,
	body map[string]any,
	storage fositeoauth2.CoreStorage,
	wantClientID string,
	wantRequestedScopes []string,
	wantGrantedScopes []string,
	wantUsername string,
	wantGroups []string,
	wantCustomSessionData *psession.CustomSessionData,
	wantAdditionalClaims map[string]any,
	secrets v1.SecretInterface,
	requestTime time.Time,
) {
	t.Helper()

	// Get the refresh token, and make sure we can use it to perform a lookup on the storage.
	refreshToken, ok := body["refresh_token"]
	require.True(t, ok)
	refreshTokenString, ok := refreshToken.(string)
	require.Truef(t, ok, "wanted refresh_token to be a string, but got %T", refreshToken)
	require.NotEmpty(t, refreshTokenString)
	storedRequest, err := storage.GetRefreshTokenSession(context.Background(), getFositeDataSignature(t, refreshTokenString), nil)
	require.NoError(t, err)

	// Refresh tokens should start with the custom prefix "pin_rt_" to make them identifiable as refresh tokens when seen by a user out of context.
	require.True(t, strings.HasPrefix(refreshTokenString, "pin_rt_"), "token %q did not have expected prefix 'pin_rt_'", refreshTokenString)

	// Fosite stores refresh tokens without any of the original request form parameters.
	requireValidStoredRequest(
		t,
		storedRequest,
		storedRequest.Sanitize([]string{}).GetRequestForm(),
		wantClientID,
		wantRequestedScopes,
		wantGrantedScopes,
		true,
		wantUsername,
		wantGroups,
		wantCustomSessionData,
		wantAdditionalClaims,
		requestTime,
	)

	requireGarbageCollectTimeInDelta(t, refreshTokenString, "refresh-token", secrets, requestTime.Add(9*time.Hour).Add(2*time.Minute), 1*time.Minute)
}

func requireValidAccessTokenStorage(
	t *testing.T,
	body map[string]any,
	storage fositeoauth2.CoreStorage,
	wantClientID string,
	wantRequestedScopes []string,
	wantGrantedScopes []string,
	wantUsername string,
	wantGroups []string,
	wantCustomSessionData *psession.CustomSessionData,
	wantAdditionalClaims map[string]any,
	secrets v1.SecretInterface,
	requestTime time.Time,
) {
	t.Helper()

	// Get the access token, and make sure we can use it to perform a lookup on the storage.
	accessToken, ok := body["access_token"]
	require.True(t, ok)
	accessTokenString, ok := accessToken.(string)
	require.Truef(t, ok, "wanted access_token to be a string, but got %T", accessToken)
	require.NotEmpty(t, accessTokenString)
	storedRequest, err := storage.GetAccessTokenSession(context.Background(), getFositeDataSignature(t, accessTokenString), nil)
	require.NoError(t, err)

	// Access tokens should start with the custom prefix "pin_at_" to make them identifiable as access tokens when seen by a user out of context.
	require.True(t, strings.HasPrefix(accessTokenString, "pin_at_"), "token %q did not have expected prefix 'pin_at_'", accessTokenString)

	// Make sure the other body fields are valid.
	tokenType, ok := body["token_type"]
	require.True(t, ok)
	tokenTypeString, ok := tokenType.(string)
	require.Truef(t, ok, "wanted token_type to be a string, but got %T", tokenType)
	require.Equal(t, "bearer", tokenTypeString)

	expiresIn, ok := body["expires_in"]
	require.True(t, ok)
	expiresInNumber, ok := expiresIn.(float64) // Go unmarshals JSON numbers to float64, see `go doc encoding/json`
	require.Truef(t, ok, "wanted expires_in to be an float64, but got %T", expiresIn)
	require.InDelta(t, accessTokenExpirationSeconds, expiresInNumber, 2) // "expires_in" is a number of seconds, not a timestamp

	scopes, ok := body["scope"]
	require.True(t, ok)
	actualGrantedScopesString, ok := scopes.(string)
	require.Truef(t, ok, "wanted scopes to be an string, but got %T", scopes)
	require.Equal(t, strings.Join(wantGrantedScopes, " "), actualGrantedScopesString)

	// Fosite stores access tokens without any of the original request form parameters.
	requireValidStoredRequest(
		t,
		storedRequest,
		storedRequest.Sanitize([]string{}).GetRequestForm(),
		wantClientID,
		wantRequestedScopes,
		wantGrantedScopes,
		true,
		wantUsername,
		wantGroups,
		wantCustomSessionData,
		wantAdditionalClaims,
		requestTime,
	)

	requireGarbageCollectTimeInDelta(t, accessTokenString, "access-token", secrets, requestTime.Add(9*time.Hour).Add(2*time.Minute), 1*time.Minute)
}

func requireInvalidAccessTokenStorage(
	t *testing.T,
	body map[string]any,
	storage fositeoauth2.CoreStorage,
) {
	t.Helper()

	// Get the access token, and make sure we can use it to perform a lookup on the storage.
	accessToken, ok := body["access_token"]
	require.True(t, ok)
	accessTokenString, ok := accessToken.(string)
	require.Truef(t, ok, "wanted access_token to be a string, but got %T", accessToken)
	_, err := storage.GetAccessTokenSession(context.Background(), getFositeDataSignature(t, accessTokenString), nil)
	require.True(t, errors.Is(err, fosite.ErrNotFound))
}

func requireInvalidPKCEStorage(
	t *testing.T,
	code string,
	storage fositepkce.PKCERequestStorage,
) {
	t.Helper()

	// Make sure the PKCE session has been deleted. Note that Fosite stores PKCE codes using the auth code signature
	// as a key.
	_, err := storage.GetPKCERequestSession(context.Background(), getFositeDataSignature(t, code), nil)
	require.True(t, errors.Is(err, fosite.ErrNotFound))
}

func requireDeletedOIDCStorage(t *testing.T, code string, storage openid.OpenIDConnectRequestStorage) {
	t.Helper()

	_, err := storage.GetOpenIDConnectSession(context.Background(), code, nil)
	require.True(t, errors.Is(err, fosite.ErrNotFound))
}

func requireValidStoredRequest(
	t *testing.T,
	request fosite.Requester,
	wantRequestForm url.Values,
	wantClientID string,
	wantRequestedScopes []string,
	wantGrantedScopes []string,
	wantAccessTokenExpiresAt bool,
	wantUsername string,
	wantGroups []string,
	wantCustomSessionData *psession.CustomSessionData,
	wantAdditionalClaims map[string]any,
	requestTime time.Time,
) {
	t.Helper()

	// Assert that the getters on the request return what we think they should.
	require.NotEmpty(t, request.GetID())
	testutil.RequireTimeInDelta(t, request.GetRequestedAt(), requestTime.UTC(), timeComparisonFudge)
	require.Equal(t, wantClientID, request.GetClient().GetID())
	require.Equal(t, fosite.Arguments(wantRequestedScopes), request.GetRequestedScopes())
	require.Equal(t, fosite.Arguments(wantGrantedScopes), request.GetGrantedScopes())
	require.Empty(t, request.GetRequestedAudience())
	require.Empty(t, request.GetGrantedAudience())
	require.Equal(t, wantRequestForm, request.GetRequestForm()) // Fosite stores access token request without form

	// Cast session to the type we think it should be.
	session, ok := request.GetSession().(*psession.PinnipedSession)
	require.Truef(t, ok, "could not cast %T to %T", request.GetSession(), &psession.PinnipedSession{})

	// Assert that the session claims are what we think they should be.
	claims := session.Fosite.Claims
	require.Empty(t, claims.JTI) // When claims.JTI is empty, Fosite will generate a UUID for this field.
	require.Equal(t, goodSubject, claims.Subject)

	// Our custom claims from the authorize endpoint should still be set.
	expectedExtra := map[string]any{}
	if wantUsername != "" {
		expectedExtra["username"] = wantUsername
	}
	if wantGroups != nil {
		expectedExtra["groups"] = toSliceOfInterface(wantGroups)
	}
	expectedExtra["azp"] = wantClientID
	if len(wantAdditionalClaims) > 0 {
		expectedExtra["additionalClaims"] = wantAdditionalClaims
	}
	require.Equal(t, expectedExtra, claims.Extra)

	// We are in charge of setting these fields. For the purpose of testing, we ensure that the
	// sentinel test value is set correctly.
	require.Equal(t, goodRequestedAtTime, claims.RequestedAt)
	require.Equal(t, goodAuthTime, claims.AuthTime)

	// These fields will all be given good defaults by fosite at runtime and we only need to use them
	// if we want to override the default behaviors. We currently don't need to override these defaults,
	// so they do not end up being stored. Fosite sets its defaults at runtime in openid.DefaultStrategy's
	// GenerateIDToken() method.
	require.Empty(t, claims.Issuer)
	require.Empty(t, claims.Audience)
	require.Empty(t, claims.Nonce)
	require.Zero(t, claims.ExpiresAt)
	require.Zero(t, claims.IssuedAt)

	// Fosite unconditionally overwrites claims.AccessTokenHash at runtime in openid.OpenIDConnectExplicitHandler's
	// PopulateTokenEndpointResponse() method, just before it calls the same GenerateIDToken() mentioned above,
	// so it does not end up saved in storage.
	require.Empty(t, claims.AccessTokenHash)

	// At this time, we don't use any of these optional (per the OIDC spec) fields.
	require.Empty(t, claims.AuthenticationContextClassReference)
	require.Empty(t, claims.AuthenticationMethodsReferences)
	require.Empty(t, claims.CodeHash)

	// Assert that the session headers are what we think they should be.
	headers := session.Fosite.Headers
	require.Empty(t, headers)

	// Assert that the token expirations are what we think they should be.
	authCodeExpiresAt, ok := session.Fosite.ExpiresAt[fosite.AuthorizeCode]
	require.True(t, ok, "expected session to hold expiration time for auth code")
	testutil.RequireTimeInDelta(
		t,
		requestTime.UTC().Add(authCodeExpirationSeconds*time.Second),
		authCodeExpiresAt,
		timeComparisonFudge,
	)

	// OpenID Connect sessions do not store access token expiration information.
	accessTokenExpiresAt, ok := session.Fosite.ExpiresAt[fosite.AccessToken]
	if wantAccessTokenExpiresAt {
		require.True(t, ok, "expected session to hold expiration time for access token")
		testutil.RequireTimeInDelta(
			t,
			requestTime.UTC().Add(accessTokenExpirationSeconds*time.Second),
			accessTokenExpiresAt,
			timeComparisonFudge,
		)
	} else {
		require.False(t, ok, "expected session to not hold expiration time for access token, but it did")
	}

	// We don't use these, so they should be empty.
	require.Empty(t, session.Fosite.Username)
	require.Empty(t, session.Fosite.Subject)

	// The custom session data was stored as expected.
	require.Equal(t, wantCustomSessionData, session.Custom)
}

func requireGarbageCollectTimeInDelta(t *testing.T, tokenString string, typeLabel string, secrets v1.SecretInterface, wantExpirationTime time.Time, deltaTime time.Duration) {
	t.Helper()
	signature := getFositeDataSignature(t, tokenString)
	signatureBytes, err := base64.RawURLEncoding.DecodeString(signature)
	require.NoError(t, err)
	// lower case base32 encoding insures that our secret name is valid per ValidateSecretName in k/k
	var b32 = base32.StdEncoding.WithPadding(base32.NoPadding)
	signatureAsValidName := strings.ToLower(b32.EncodeToString(signatureBytes))
	secretName := fmt.Sprintf("pinniped-storage-%s-%s", typeLabel, signatureAsValidName)
	secret, err := secrets.Get(context.Background(), secretName, metav1.GetOptions{})
	require.NoError(t, err)
	refreshTokenGCTimeString := secret.Annotations["storage.pinniped.dev/garbage-collect-after"]
	refreshTokenGCTime, err := time.Parse(crud.SecretLifetimeAnnotationDateFormat, refreshTokenGCTimeString)
	require.NoError(t, err)

	testutil.RequireTimeInDelta(t, refreshTokenGCTime, wantExpirationTime, deltaTime)
}

func requireValidIDToken(
	t *testing.T,
	body map[string]any,
	jwtSigningKey *ecdsa.PrivateKey,
	wantClientID string,
	wantNonceValueInIDToken bool,
	wantUsernameInIDToken string,
	wantGroupsInIDToken []string,
	wantAdditionalClaims map[string]any,
	wantIDTokenLifetimeSeconds int,
	actualAccessToken string,
	requestTime time.Time,
) {
	t.Helper()

	idToken, ok := body["id_token"]
	require.Truef(t, ok, "body did not contain 'id_token': %s", body)
	idTokenString, ok := idToken.(string)
	require.Truef(t, ok, "wanted id_token to be a string, but got %T", idToken)

	// The go-oidc library will validate the signature and the client claim in the ID token.
	token := oidctestutil.VerifyECDSAIDToken(t, goodIssuer, wantClientID, jwtSigningKey, idTokenString)

	var claims struct {
		Subject          string         `json:"sub"`
		Audience         []string       `json:"aud"`
		Issuer           string         `json:"iss"`
		JTI              string         `json:"jti"`
		Nonce            string         `json:"nonce"`
		AccessTokenHash  string         `json:"at_hash"`
		ExpiresAt        int64          `json:"exp"`
		IssuedAt         int64          `json:"iat"`
		RequestedAt      int64          `json:"rat"`
		AuthTime         int64          `json:"auth_time"`
		Groups           []string       `json:"groups"`
		Username         string         `json:"username"`
		AdditionalClaims map[string]any `json:"additionalClaims"`
	}

	idTokenFields := []string{"sub", "aud", "iss", "jti", "auth_time", "exp", "iat", "rat", "azp", "at_hash"}
	if wantNonceValueInIDToken {
		idTokenFields = append(idTokenFields, "nonce")
	}
	if wantUsernameInIDToken != "" {
		idTokenFields = append(idTokenFields, "username")
	}
	if wantGroupsInIDToken != nil {
		idTokenFields = append(idTokenFields, "groups")
	}
	if len(wantAdditionalClaims) > 0 {
		idTokenFields = append(idTokenFields, "additionalClaims")
	}

	// make sure that these are the only fields in the token
	var m map[string]any
	require.NoError(t, token.Claims(&m))
	require.ElementsMatch(t, idTokenFields, getMapKeys(m))

	// verify each of the claims
	err := token.Claims(&claims)
	require.NoError(t, err)
	require.Equal(t, goodSubject, claims.Subject)
	require.Equal(t, wantUsernameInIDToken, claims.Username)
	require.Equal(t, wantGroupsInIDToken, claims.Groups)
	require.Len(t, claims.Audience, 1)
	require.Equal(t, wantClientID, claims.Audience[0])
	require.Equal(t, wantClientID, m["azp"])
	require.Equal(t, goodIssuer, claims.Issuer)
	require.NotEmpty(t, claims.JTI)
	require.Equal(t, wantAdditionalClaims, claims.AdditionalClaims)
	require.NotEqual(t, map[string]any{}, claims.AdditionalClaims, "additionalClaims may never be present and empty in the id token")

	if wantNonceValueInIDToken {
		require.Equal(t, goodNonce, claims.Nonce)
	} else {
		require.Empty(t, claims.Nonce)
	}

	if wantIDTokenLifetimeSeconds == 0 {
		// When not specified, assert that the ID token has the default lifetime for an ID token.
		wantIDTokenLifetimeSeconds = idTokenExpirationSeconds
	}

	// The difference between iat (issued at) and exp (expires at) claims should be exactly the lifetime seconds.
	require.Equal(t, int64(wantIDTokenLifetimeSeconds), claims.ExpiresAt-claims.IssuedAt, "ID token lifetime was not the expected value")

	expiresAt := time.Unix(claims.ExpiresAt, 0)
	issuedAt := time.Unix(claims.IssuedAt, 0)
	requestedAt := time.Unix(claims.RequestedAt, 0)
	authTime := time.Unix(claims.AuthTime, 0)
	testutil.RequireTimeInDelta(t, requestTime.UTC().Add(time.Duration(wantIDTokenLifetimeSeconds)*time.Second), expiresAt, timeComparisonFudge)
	testutil.RequireTimeInDelta(t, requestTime.UTC(), issuedAt, timeComparisonFudge)
	testutil.RequireTimeInDelta(t, goodRequestedAtTime, requestedAt, timeComparisonFudge)
	testutil.RequireTimeInDelta(t, goodAuthTime, authTime, timeComparisonFudge)

	require.NotEmpty(t, actualAccessToken)
	require.Equal(t, hashAccessToken(actualAccessToken), claims.AccessTokenHash)
}

func deepCopyRequestForm(r *http.Request) *http.Request {
	copied := url.Values{}
	for k, v := range r.Form {
		copied[k] = v
	}
	return &http.Request{Form: copied}
}

func getMapKeys(m map[string]any) []string {
	keys := make([]string, 0)
	for key := range m {
		keys = append(keys, key)
	}
	return keys
}

func toSliceOfInterface(s []string) []any {
	r := make([]any, len(s))
	for i := range s {
		r[i] = s[i]
	}
	return r
}

func TestDiffSortedGroups(t *testing.T) {
	tests := []struct {
		name        string
		oldGroups   []string
		newGroups   []string
		wantAdded   []string
		wantRemoved []string
	}{
		{
			name:        "groups were added",
			oldGroups:   []string{"b", "c"},
			newGroups:   []string{"a", "b", "bb", "c", "d"},
			wantAdded:   []string{"a", "bb", "d"},
			wantRemoved: []string{},
		},
		{
			name:        "groups were removed",
			oldGroups:   []string{"a", "b", "bb", "c", "d"},
			newGroups:   []string{"b", "c"},
			wantAdded:   []string{},
			wantRemoved: []string{"a", "bb", "d"},
		},
		{
			name:        "groups were added and removed",
			oldGroups:   []string{"a", "c"},
			newGroups:   []string{"b", "c", "d"},
			wantAdded:   []string{"b", "d"},
			wantRemoved: []string{"a"},
		},
		{
			name:        "groups are exactly the same",
			oldGroups:   []string{"a", "b", "c"},
			newGroups:   []string{"a", "b", "c"},
			wantAdded:   []string{},
			wantRemoved: []string{},
		},
	}
	for _, test := range tests {
		t.Run(test.name, func(t *testing.T) {
			t.Parallel()

			added, removed := diffSortedGroups(test.oldGroups, test.newGroups)
			require.Equal(t, test.wantAdded, added)
			require.Equal(t, test.wantRemoved, removed)
		})
	}
}

type RecordedWarning struct {
	Agent string
	Text  string
}

type TestWarningRecorder struct {
	Warnings []RecordedWarning
}

var _ warning.Recorder = (*TestWarningRecorder)(nil)

func (t *TestWarningRecorder) AddWarning(agent, text string) {
	if t.Warnings == nil {
		t.Warnings = []RecordedWarning{}
	}
	t.Warnings = append(t.Warnings, RecordedWarning{
		Agent: agent,
		Text:  text,
	})
}

func getSecretNameFromSignature(t *testing.T, signature string, typeLabel string) string {
	t.Helper()
	// try to decode base64 signatures to prevent double encoding of binary data
	signatureBytes, err := base64.RawURLEncoding.DecodeString(signature)
	require.NoError(t, err)
	// lower case base32 encoding insures that our secret name is valid per ValidateSecretName in k/k
	var b32 = base32.StdEncoding.WithPadding(base32.NoPadding)
	signatureAsValidName := strings.ToLower(b32.EncodeToString(signatureBytes))
	return fmt.Sprintf("pinniped-storage-%s-%s", typeLabel, signatureAsValidName)
}<|MERGE_RESOLUTION|>--- conflicted
+++ resolved
@@ -290,21 +290,6 @@
 }
 
 type tokenEndpointResponseExpectedValues struct {
-<<<<<<< HEAD
-	wantStatus                        int
-	wantSuccessBodyFields             []string
-	wantErrorResponseBody             string
-	wantClientID                      string
-	wantRequestedScopes               []string
-	wantGrantedScopes                 []string
-	wantUsername                      string
-	wantGroups                        []string
-	wantUpstreamRefreshCall           *expectedUpstreamRefresh
-	wantUpstreamOIDCValidateTokenCall *expectedUpstreamValidateTokens
-	wantCustomSessionDataStored       *psession.CustomSessionData
-	wantWarnings                      []RecordedWarning
-	wantAdditionalClaims              map[string]any
-=======
 	wantStatus                             int
 	wantSuccessBodyFields                  []string
 	wantErrorResponseBody                  string
@@ -321,7 +306,6 @@
 	wantCustomSessionDataStored            *psession.CustomSessionData
 	wantWarnings                           []RecordedWarning
 	wantAdditionalClaims                   map[string]interface{}
->>>>>>> 8ac2dc2e
 	// The expected lifetime of the ID tokens issued by authcode exchange and refresh, but not token exchange.
 	// When zero, will assume that the test wants the default value for ID token lifetime.
 	wantIDTokenLifetimeSeconds int
@@ -2077,9 +2061,6 @@
 		return want
 	}
 
-<<<<<<< HEAD
-	happyRefreshTokenResponseForOpenIDAndOfflineAccessWithAdditionalClaims := func(wantCustomSessionDataStored *psession.CustomSessionData, expectToValidateToken *oauth2.Token, wantAdditionalClaims map[string]any) tokenEndpointResponseExpectedValues {
-=======
 	happyRefreshTokenResponseForGitHubAndOfflineAccessWithUsernameAndGroups := func(wantCustomSessionDataStored *psession.CustomSessionData, wantDownstreamUsername string, wantDownstreamGroups []string) tokenEndpointResponseExpectedValues {
 		// Should always have some custom session data stored. The other expectations happens to be the
 		// same as the same values as the authcode exchange case.
@@ -2089,8 +2070,7 @@
 		return want
 	}
 
-	happyRefreshTokenResponseForOpenIDAndOfflineAccessWithAdditionalClaims := func(wantCustomSessionDataStored *psession.CustomSessionData, expectToValidateToken *oauth2.Token, wantAdditionalClaims map[string]interface{}) tokenEndpointResponseExpectedValues {
->>>>>>> 8ac2dc2e
+	happyRefreshTokenResponseForOpenIDAndOfflineAccessWithAdditionalClaims := func(wantCustomSessionDataStored *psession.CustomSessionData, expectToValidateToken *oauth2.Token, wantAdditionalClaims map[string]any) tokenEndpointResponseExpectedValues {
 		want := happyRefreshTokenResponseForOpenIDAndOfflineAccess(wantCustomSessionDataStored, expectToValidateToken)
 		want.wantAdditionalClaims = wantAdditionalClaims
 		return want
