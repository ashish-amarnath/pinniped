--- conflicted
+++ resolved
@@ -31,11 +31,9 @@
     resources: [ securitycontextconstraints ]
     verbs: [ use ]
     resourceNames: [ nonroot ]
-<<<<<<< HEAD
   - apiGroups: [""]
     resources: ["users", "groups"]
     verbs: ["impersonate"]
-=======
   - apiGroups:
       - #@ pinnipedDevAPIGroupWithPrefix("config.concierge")
     resources: [ credentialissuers ]
@@ -48,7 +46,6 @@
       - #@ pinnipedDevAPIGroupWithPrefix("authentication.concierge")
     resources: [ jwtauthenticators, webhookauthenticators ]
     verbs: [ get, list, watch ]
->>>>>>> f015ad58
 ---
 kind: ClusterRoleBinding
 apiVersion: rbac.authorization.k8s.io/v1
